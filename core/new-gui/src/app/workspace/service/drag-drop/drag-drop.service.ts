import { Point } from './../../types/workflow-common.interface';
import { WorkflowActionService } from './../workflow-graph/model/workflow-action.service';
import { Observable } from 'rxjs/Observable';
import { WorkflowUtilService } from './../workflow-graph/util/workflow-util.service';
import { JointUIService } from './../joint-ui/joint-ui.service';
import { Injectable } from '@angular/core';
import { Subject } from 'rxjs/Subject';

import * as joint from 'jointjs';

/**
 * The OperatorDragDropService class implements the behavior of dragging an operator label from the side bar
 *  and drop it as an operator box on to the main workflow editor.
 *
 * This behavoir is implemented using jQueryUI draggable and droppable.
 *  1. jQueryUI draggable allows providing a custom DOM element that is displayed when dragging around.
 *  2. the custom DOM element (called "flyPaper") is a JointJS paper that only contains one operator box and has the exact same size of it.
 *  3. when dragging ends, the temporary DOM element ("flyPaper") is destoryed by jQueryUI
 *  4. when dragging ends (operator is dropped), it will notify the observer of the event,
 *    the Operator UI Serivce is responsible for creating an operator at the place dropped.
 *
 * The method mentioned above is the best working way to implement this functionailtiy as of 02/2018.
 * Here are some other methods that have been tried but didn't work.
 *
 *  1. Using HTML5 native drag and drop API.
 *    This doesn't work because the problem of the "ghost image" (the image that follows the mouse when dragging).
 *    The native HTML5 drag/drop API requires that the "ghost" image must be visually the same as the original element.
 *    However, in our case, the dragging operator is not the same as the original element.
 *    There is **NO** workaround for this problem: see this post for details: https://kryogenix.org/code/browser/custom-drag-image.html
 *      (part of the post isn't exactly true on Chrome anymore because the Chrome itself changed)
 *    The HTML5 drag and Drop API itself is also considered a disaster: https://www.quirksmode.org/blog/archives/2009/09/the_html5_drag.html
 *
 *  2. Using some angular drag and drop libraries for Angular, for example:
 *    ng2-dnd: https://github.com/akserg/ng2-dnd
 *    ng2-dragula: https://github.com/valor-software/ng2-dragula
 *    ng-drag-drop: https://github.com/ObaidUrRehman/ng-drag-drop
 *
 *    These drag and drop libraries have the same ghost image problem mentioned above. Moreover, some of them are designed
 *      for moving a DOM element to another place by dragging and dropping, which is not we want.
 *
 * @author Zuozhi Wang
 *
 */
@Injectable()
export class DragDropService {

  private static readonly DRAG_DROP_TEMP_OPERATOR_TYPE = 'drag-drop-temp-operator-type';

  /** mapping of DOM Element ID to operatorType */
  private elementOperatorTypeMap = new Map<string, string>();
  /** the current operatorType of the operator being dragged */
  private currentOperatorType = DragDropService.DRAG_DROP_TEMP_OPERATOR_TYPE;


  /** Subject for operator dragging is started */
  private operatorDragStartedSubject = new Subject<{ operatorType: string }>();

  /** Subject for operator is dropped on the main workflow editor (equivalent to dragging is stopped) */
  private operatorDroppedSubject = new Subject<{
    operatorType: string,
    offset: Point
  }>();

  constructor(
    private jointUIService: JointUIService,
    private workflowUtilService: WorkflowUtilService,
    private workflowActionService: WorkflowActionService
  ) {
    this.handleOperatorDropEvent();
  }

  /**
   * Handles the event of operator being dropped.
   * Adds the operator to the workflow graph at the same position of it being dropped.
   */
  public handleOperatorDropEvent(): void {
    this.getOperatorDropStream().subscribe(
      value => {
        // construct the operator from the drop stream value
        const operator = this.workflowUtilService.getNewOperatorPredicate(value.operatorType);
        // add the operator
        this.workflowActionService.addOperator(operator, value.offset);
<<<<<<< HEAD
        this.workflowActionService.getJointGraphWrapper().highlightOperator(operator.operatorID);
=======
        // reset the current operator type to an non-exist type
        this.currentOperatorType = DragDropService.DRAG_DROP_TEMP_OPERATOR_TYPE;
>>>>>>> 7e5c096f
      }
    );
  }

  /**
   * Gets an observable for operator dragging started event
   * Contains an object with:
   *  - operatorType - the type of the dragged operator
   */
  public getOperatorStartDragStream(): Observable<{ operatorType: string }> {
    return this.operatorDragStartedSubject.asObservable();
  }


  /**
   * Gets an observable for operator is dropped on the main workflow editor event
   * Contains an object with:
   *  - operatorType - the type of the operator dropped
   *  - offset - the x and y point where the operator is dropped (relative to document root)
   */
  public getOperatorDropStream(): Observable<{ operatorType: string, offset: Point }> {
    return this.operatorDroppedSubject.asObservable();
  }

  /**
   * This function is intended by be used by the operator labels to make the element draggable.
   * It also binds hanlder functions the following property or events:
   *  - helper: a function the DOM element to display when dragging to make it look like an operator
   *  - start: triggers when dragging starts
   *
   * more detail at jQuery UI draggable documentation: http://api.jqueryui.com/draggable/
   *
   * @param dragElementID the DOM Element ID
   * @param operatorType the operator type that the element corresponds to
   */
  public registerOperatorLabelDrag(dragElementID: string, operatorType: string): void {
    this.elementOperatorTypeMap.set(dragElementID, operatorType);

    // register callback functions for jquery UI
    jQuery('#' + dragElementID).draggable({
      helper: () => this.createFlyingOperatorElement(operatorType),
      // declare event as type any because the jQueryUI type declaration is wrong
      // it should be of type JQuery.Event, which is incompatible with the the declared type Event
      start: (event: any, ui) => this.handleOperatorStartDrag(event, ui)
    });
  }

  /**
   * This function should be only used by the Workflow Editor Componenet
   *  to register itself as a droppable area.
  */
  public registerWorkflowEditorDrop(dropElementID: string): void {
    jQuery('#' + dropElementID).droppable({
      drop: (event: any, ui) => this.handleOperatorDrop(event, ui)
    });
  }

  /**
   * Creates a DOM Element that visually looks identical to the operator when dropped on main workflow editor
   *
   * This function temporarily creates a DOM element which contains a JointJS paper that has the exact size of the operator,
   *    then create the operator Element based on the operatorType and make it fully occupy the JointJS paper.
   *
   * The temporary JointJS paper element has ID "flyingJointPaper". This DOM elememtn will be destroyed by jQueryUI when the dragging ends.
   *
   * @param operatorType - the type of the operator
   */
  private createFlyingOperatorElement(operatorType: string): JQuery<HTMLElement> {
    // set the current operator type from an nonexist placeholder operator type
    //  to the operator type being dragged
    this.currentOperatorType = operatorType;

    // create a temporary ghost element
    jQuery('body').append('<div id="flyingJointPaper" style="position:fixed;z-index:100;pointer-event:none;"></div>');

    // create an operator and get the UI element from the operator type
    const operator = this.workflowUtilService.getNewOperatorPredicate(operatorType);
    const operatorUIElement = this.jointUIService.getJointOperatorElement(operator, { x: 0, y: 0 });

    // create the jointjs model and paper of the ghost element
    const tempGhostModel = new joint.dia.Graph();
    const tempGhostPaper = new joint.dia.Paper({
      el: jQuery('#flyingJointPaper'),
      width: JointUIService.DEFAULT_OPERATOR_WIDTH,
      height: JointUIService.DEFAULT_OPERATOR_HEIGHT,
      model: tempGhostModel,
    });

    // add the operator JointJS element to the paper
    tempGhostModel.addCell(operatorUIElement);

    // return the jQuery object of the DOM Element
    return jQuery('#flyingJointPaper');
  }

  /**
   * Hanlder function for jQueryUI's drag started event.
   * It converts the event to the drag started Subject.
   *
   * @param event JQuery.Event type, although JQueryUI typing says the type is Event, the object's actual type is JQuery.Event
   * @param ui jQueryUI Draggable Event UI
   */
  private handleOperatorStartDrag(event: JQuery.Event, ui: JQueryUI.DraggableEventUIParams): void {
    const eventElement = event.toElement;
    if (eventElement === undefined) {
      throw new Error('drag and drop: cannot find element when drag is started');
    }
    // get the operatorType based on the DOM element ID
    const operatorType = this.elementOperatorTypeMap.get(eventElement.id);
    if (operatorType === undefined) {
      throw new Error(`drag and drop: cannot find operator type ${operatorType} from DOM element ${eventElement}`);
    }
    // set the currentOperatorType
    this.currentOperatorType = operatorType;
    // notify the subject of the event
    this.operatorDragStartedSubject.next({ operatorType });
  }

  /**
   * Hanlder function for jQueryUI's drag stopped event.
   * It converts the event to the drag stopped Subject.
   * Notice that we view Drag Stopped is equivalent to the operator being Dropped
   *
   * @param event
   * @param ui
   */
  private handleOperatorDrop(event: JQuery.Event, ui: JQueryUI.DraggableEventUIParams): void {
    // notify the subject of the event
    // use ui.offset instead of ui.position because offset is relative to document root, where position is relative to parent element
    this.operatorDroppedSubject.next({
      operatorType: this.currentOperatorType,
      offset: {
        x: ui.offset.left,
        y: ui.offset.top
      }
    });
  }

}<|MERGE_RESOLUTION|>--- conflicted
+++ resolved
@@ -80,12 +80,10 @@
         const operator = this.workflowUtilService.getNewOperatorPredicate(value.operatorType);
         // add the operator
         this.workflowActionService.addOperator(operator, value.offset);
-<<<<<<< HEAD
+        // highlight the operator after adding the operator
         this.workflowActionService.getJointGraphWrapper().highlightOperator(operator.operatorID);
-=======
         // reset the current operator type to an non-exist type
         this.currentOperatorType = DragDropService.DRAG_DROP_TEMP_OPERATOR_TYPE;
->>>>>>> 7e5c096f
       }
     );
   }
