--- conflicted
+++ resolved
@@ -4,10 +4,7 @@
 import { OperatorViewElementService } from './operator-view-element.service';
 import { OperatorMetadataService } from '../operator-metadata/operator-metadata.service';
 import { StubOperatorMetadataService } from '../operator-metadata/stub-operator-metadata.service';
-<<<<<<< HEAD
 import { MOCK_OPERATOR_METADATA } from '../operator-metadata/mock-operator-metadata.data';
-=======
->>>>>>> d8e0f00e
 
 describe('OperatorViewElementService', () => {
   let service: OperatorViewElementService;
@@ -16,11 +13,7 @@
     TestBed.configureTestingModule({
       providers: [
         OperatorViewElementService,
-<<<<<<< HEAD
-        {provide: OperatorMetadataService, useClass: StubOperatorMetadataService}
-=======
         { provide: OperatorMetadataService, useClass: StubOperatorMetadataService },
->>>>>>> d8e0f00e
       ],
     });
   });
@@ -30,7 +23,6 @@
     expect(service).toBeTruthy();
   }));
 
-<<<<<<< HEAD
   it('getJointjsOperatorElement() should create an operatorElement', () => {
     const result = service.getJointjsOperatorElement('ScanSource', 'operator1', 100, 100);
     expect(result).toBeTruthy();
@@ -38,7 +30,9 @@
 
   it('getJointjsOperatorElement() should throw an error', () => {
     const nonExistingOperator = 'NotExistOperator';
-    expect(service.getJointjsOperatorElement(nonExistingOperator, 'operatorNaN', 100, 100))
+    expect(
+      function() {service.getJointjsOperatorElement(nonExistingOperator, 'operatorNaN', 100, 100); }
+    )
     .toThrow(new Error('OperatorViewElementService.getOperatorViewElement: ' +
     'cannot find operatorType: ' + nonExistingOperator));
   });
@@ -46,6 +40,4 @@
   it('setupCustomJointjsModel() should create a custom jointjs model in constructor', () => {
     expect(joint.shapes.devs['TexeraOperatorShape']).toBeTruthy();
   });
-=======
->>>>>>> d8e0f00e
 });