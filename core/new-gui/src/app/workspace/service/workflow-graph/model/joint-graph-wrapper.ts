import { Subject } from 'rxjs/Subject';
import { Observable } from 'rxjs/Observable';
<<<<<<< HEAD
import { dia } from 'jointjs';
import { Point } from './../../../types/workflow-common.interface';
=======
import { Point } from '../../../types/workflow-common.interface';
>>>>>>> 889a783e

type operatorIDType = { operatorID: string };


type JointModelEventInfo = {
  add: boolean,
  merge: boolean,
  remove: boolean,
  changes: {
    added: joint.dia.Cell[],
    merged: joint.dia.Cell[],
    removed: joint.dia.Cell[]
  }
};
// argument type of callback event on a JointJS Model,
// which is a 3-element tuple:
// 1. the JointJS model (Cell) of the event
// 2 and 3. additional information of the event
type JointModelEvent = [
  joint.dia.Cell,
  {graph: joint.dia.Graph, models: joint.dia.Cell[]},
  JointModelEventInfo
];

type JointLinkChangeEvent = [
  joint.dia.Link,
  { x: number, y: number },
  { ui: boolean, updateConnectionOnly: boolean }
];

/**
 * JointGraphWrapper wraps jointGraph to provide:
 *  - getters of the properties (to hide the methods that could alther the jointGraph directly)
 *  - event streams of JointGraph in RxJS Observables (instead of the callback functions to fit our use of RxJS)
 *
 * JointJS Graph only contains information related the UI, such as:
 *  - position of operator elements
 *  - events of a cell (operator or link) being dragging around
 *  - events of adding/deleting a link on the UI,
 *      this doesn't necessarily corresponds to adding/deleting a link logically on the graph
 *      because the link might not connect to a target operator while user is dragging the link
 *
 * If an external module needs to access more properties of JointJS graph,
 *  or to make changes **irrelevant** to the graph data structure, but related direcly to the UI,
 *  (such as changing the color of an operator), more methods can be added in this class.
 *
 * For an overview of the services in WorkflowGraphModule, see workflow-graph-design.md
 */
export class JointGraphWrapper {

  // zoomDifference represents the ratio that is zoom in/out everytime.
  public static readonly ZOOM_DIFFERENCE: number = 0.05;
  public static readonly INIT_ZOOM_VALUE: number = 1;
  public static readonly INIT_OFFSET_VALUE: Point = {x: 0, y: 0};

  // the current highlighted operator ID
  private currentHighlightedOperator: string | undefined;
  // event stream of highlighting an operator
  private jointCellHighlightStream = new Subject<operatorIDType>();
  // event stream of un-highlighting an operator
  private jointCellUnhighlightStream = new Subject<operatorIDType>();
  // event stream of zooming the jointJs paper
  private workflowEditorZoomSubject: Subject<number> = new Subject<number>();
  // event stream of restoring zoom / offset default of the jointJS paper
  private restorePaperOffsetSubject: Subject<Point> = new Subject<Point>();

  // current zoom ratio
  private zoomRatio: number = JointGraphWrapper.INIT_ZOOM_VALUE;
  // dragOffset has two elements, first is the drag offset alongside x axis, second is the drag offset alongside y axis.
  private dragOffset: Point = JointGraphWrapper.INIT_OFFSET_VALUE;

  /**
   * This will capture all events in JointJS
   *  involving the 'add' operation
   */
  private jointCellAddStream = Observable
    .fromEvent<JointModelEvent>(this.jointGraph, 'add')
    .map(value => value[0]);

  /**
   * This will capture all events in JointJS
   *  involving the 'remove' operation
   */
  private jointCellDeleteStream = Observable
    .fromEvent<JointModelEvent>(this.jointGraph, 'remove')
    .map(value => value[0]);


  constructor(private jointGraph: joint.dia.Graph) {
    // handle if the current highlighted operator is deleted, it should be unhighlighted
    this.handleOperatorDeleteUnhighlight();
  }

  /**
   * Gets the operator ID of the current highlighted operator.
   * Returns undefined if there is no highlighted operator.
   */
  public getCurrentHighlightedOpeartorID(): string | undefined {
    return this.currentHighlightedOperator;
  }

  /**
   * Highlights the operator with given operatorID.
   * Emits an event to the operator highlight stream.
   *
   * If the currently highlighted operator is the same, the action will be ignored.
   *
   * There is only one operator that could be highlighted at a time, therefore
   *  if another operator is highlighted, it will be unhighlighted.
   *
   * @param operatorID
   */
  public highlightOperator(operatorID: string): void {
    // try to get the operator using operator ID
    if (!this.jointGraph.getCell(operatorID)) {
      throw new Error(`opeartor with ID ${operatorID} doesn't exist`);
    }
    // if the current highlighted operator is the same operator, don't do anything
    if (this.currentHighlightedOperator === operatorID) {
      return;
    }
    // if there is another operator currently highlighted, unhighlight it first
    if (this.currentHighlightedOperator) {
      this.unhighlightCurrent();
    }
    // highlight the operator and emit the event
    this.currentHighlightedOperator = operatorID;
    this.jointCellHighlightStream.next({ operatorID });
  }

  /**
   * Unhighlights the currently highlighted operator.
   * Emits an event to the operator unhighlight stream.
   */
  public unhighlightCurrent(): void {
    if (!this.currentHighlightedOperator) {
      return;
    }
    const unhighlightedOperatorID = this.currentHighlightedOperator;
    this.currentHighlightedOperator = undefined;
    this.jointCellUnhighlightStream.next({ operatorID: unhighlightedOperatorID });
  }

  /**
   * Gets the event stream of an operator being highlighted.
   */
  public getJointCellHighlightStream(): Observable<operatorIDType> {
    return this.jointCellHighlightStream.asObservable();
  }

  /**
   * Gets the event stream of an operator being unhighlighted.
   * The operator could be unhighlighted because it's deleted.
   */
  public getJointCellUnhighlightStream(): Observable<operatorIDType> {
    return this.jointCellUnhighlightStream.asObservable();
  }

  /**
   * Returns an Observable stream capturing the operator cell delete event in JointJS graph.
   */
  public getJointOperatorCellDeleteStream(): Observable<joint.dia.Element> {
    const jointOperatorDeleteStream = this.jointCellDeleteStream
      .filter(cell => cell.isElement())
      .map(cell => <joint.dia.Element>cell);
    return jointOperatorDeleteStream;
  }

  /**
   * Returns an Observable stream capturing the link cell add event in JointJS graph.
   *
   * Notice that a link added to JointJS graph doesn't mean it will be added to Texera Workflow Graph as well
   *  because the link might not be valid (not connected to a target operator and port yet).
   * This event only represents that a link cell is visually added to the UI.
   *
   */
  public getJointLinkCellAddStream(): Observable<joint.dia.Link> {
    const jointLinkAddStream = this.jointCellAddStream
      .filter(cell => cell.isLink())
      .map(cell => <joint.dia.Link>cell);

    return jointLinkAddStream;
  }

  /**
   * Returns an Observable stream capturing the link cell delete event in JointJS graph.
   *
   * Notice that a link deleted from JointJS graph doesn't mean the same event happens for Texera Workflow Grap
   *  because the link might not be valid and doesn't exist logically in the Workflow Graph.
   * This event only represents that a link cell visually disappears from the UI.
   *
   */
  public getJointLinkCellDeleteStream(): Observable<joint.dia.Link> {
    const jointLinkDeleteStream = this.jointCellDeleteStream
      .filter(cell => cell.isLink())
      .map(cell => <joint.dia.Link>cell);

    return jointLinkDeleteStream;
  }

  /**
   * This method will update the drag offset so that dropping
   *  a new operator will appear at the correct location on the UI.
   *
   * @param dragOffset new offset from panning
   */
  public setDragOffset(dragOffset: Point): void {
    this.dragOffset = dragOffset;
  }

  /**
   * This method will update the zoom ratio, which will be used
   *  in calculating the position of the operator dropped on the UI.
   *
   * @param ratio new ratio from zooming
   */
  public setZoomProperty(ratio: number): void {
      this.zoomRatio = ratio;
      this.workflowEditorZoomSubject.next(this.zoomRatio);
  }

  /**
   * Returns an observable stream containing the new zoom ratio
   *  for the jointJS paper.
   */
  public getWorkflowEditorZoomStream(): Observable<number> {
    return this.workflowEditorZoomSubject.asObservable();
  }

  /**
   * This method will fetch current offset of the paper. This will
   *  be used in drag-and-drop.
   */
  public getDragOffset(): Point {
    return this.dragOffset;
  }

  /**
   * This method will fetch current zoom ratio of the paper. This will
   *  be used in drag-and-drop.
   */
  public getZoomRatio(): number {
    return this.zoomRatio;
  }

  /**
   * This method will restore the default zoom ratio and offset for
   *  the jointjs paper by sending an event to restorePaperSubject.
   */
  public restoreDefaultZoomAndOffset(): void {
    this.setZoomProperty(JointGraphWrapper.INIT_ZOOM_VALUE);
    this.dragOffset = JointGraphWrapper.INIT_OFFSET_VALUE;
    this.restorePaperOffsetSubject.next(this.dragOffset);
  }

  /**
   * Returns an Observable stream capturing the event of restoring
   *  default offset
   */
  public getRestorePaperOffsetStream(): Observable<Point> {
    return this.restorePaperOffsetSubject.asObservable();
  }

  /**
   * Returns an Observable stream capturing the link cell delete event in JointJS graph.
   *
   * Notice that the link change event will be triggered whenever the link's source or target is changed:
   *  - one end of the link is attached to a port
   *  - one end of the link is detached to a port and become a point (coordinate) in the paper
   *  - one end of the link is moved from one point to another point in the paper
   */
  public getJointLinkCellChangeStream(): Observable<joint.dia.Link> {
    const jointLinkChangeStream = Observable
      .fromEvent<JointLinkChangeEvent>(this.jointGraph, 'change:source change:target')
      .map(value => value[0]);

    return jointLinkChangeStream;
  }

  /**
   * TODO:
   */
  public getOperatorPosition(operatorID: string): Point {
    const cell: joint.dia.Cell | undefined = this.jointGraph.getCell(operatorID);
    if (! cell) {
      throw new Error(`opeartor with ID ${operatorID} doesn't exist`);
    }
    if (! cell.isElement()) {
      throw new Error(`${operatorID} is not an operator`);
    }
    const element = <joint.dia.Element> cell;
    const position = element.position();
    return { x: position.x, y: position.y };
    }

  /**
   * Subscribes to operator cell delete event stream,
   *  checks if the deleted operator is the currently selected operator
   *  and unhighlight it if it is.
   */
  private handleOperatorDeleteUnhighlight(): void {
    this.getJointOperatorCellDeleteStream().subscribe(deletedOperatorCell => {
      if (this.currentHighlightedOperator === deletedOperatorCell.id.toString()) {
        this.unhighlightCurrent();
      }
    });
  }

}<|MERGE_RESOLUTION|>--- conflicted
+++ resolved
@@ -1,11 +1,6 @@
 import { Subject } from 'rxjs/Subject';
 import { Observable } from 'rxjs/Observable';
-<<<<<<< HEAD
-import { dia } from 'jointjs';
-import { Point } from './../../../types/workflow-common.interface';
-=======
 import { Point } from '../../../types/workflow-common.interface';
->>>>>>> 889a783e
 
 type operatorIDType = { operatorID: string };
 
