--- conflicted
+++ resolved
@@ -1,7 +1,6 @@
 import { Component, Input, OnInit, AfterViewInit } from '@angular/core';
 import * as c3 from 'c3';
 import { PrimitiveArray } from 'c3';
-import { List } from 'lodash';
 import * as WordCloud from 'wordcloud';
 import { ChartType, WordCloudTuple, DialogData } from '../../types/visualization.interface';
 
@@ -24,24 +23,15 @@
   public static readonly WORD_CLOUD_ID = 'texera-word-cloud';
   public static readonly WIDTH = 1000;
   public static readonly HEIGHT = 800;
-<<<<<<< HEAD
-  private table: object[];
-  // private columns: string[] = [];
-=======
   @Input()
   public data!: DialogData;
   private table: object[] = [];
   private columns: string[] = [];
->>>>>>> 8c07ab1d
 
 
   ngOnInit() {
-<<<<<<< HEAD
-    // this.columns = Object.keys(this.table[0]).filter(x => x !== '_id');
-=======
     this.table = this.data.table;
     this.columns = Object.keys(this.table[0]).filter(x => x !== '_id');
->>>>>>> 8c07ab1d
   }
 
   ngAfterViewInit() {
@@ -75,33 +65,21 @@
 
   onClickGenerateChart() {
     const dataToDisplay: Array<[string, ...PrimitiveArray]> = [];
-    // const category: string[] = [];
-    // for (let i = 1; i < this.columns?.length; i++) {
-    //   category.push(this.columns[i]);
-    // }
+    const category: string[] = [];
+    for (let i = 1; i < this.columns?.length; i++) {
+      category.push(this.columns[i]);
+    }
 
     const columnCount = this.columns.length;
 
-<<<<<<< HEAD
-    // let firstRow = true;
-    const columnCount = (this.table[0] as any as Array<object>).length;
-    for (const row of this.table) {
-      // if (firstRow) {
-      //   firstRow = false;
-      //   continue;
-      // }
-      const items: [string, ...PrimitiveArray] = [(row as any)[0]];
-      for (let i = 1; i < columnCount; i++) {
-        items.push(Number((row as any)[i]));
-=======
     for (const row of this.table) {
       const items: [string, ...PrimitiveArray] = [Object.values(row)[0]];
       for (let i = 1; i < columnCount; i++) {
         items.push(Number((Object.values(row)[i])));
->>>>>>> 8c07ab1d
       }
       dataToDisplay.push(items);
     }
+
     c3.generate({
       size: {
         height: VisualizationPanelContentComponent.HEIGHT,
@@ -111,12 +89,12 @@
         columns: dataToDisplay,
         type: this.data.chartType as c3.ChartType
       },
-      // axis: {
-      //   x: {
-      //     type: 'category',
-      //     categories: category
-      //   }
-      // },
+      axis: {
+        x: {
+          type: 'category',
+          categories: category
+        }
+      },
       bindto: VisualizationPanelContentComponent.CHART_ID
     });
   }
