import { WorkflowActionService } from './../../service/workflow-graph/model/workflow-action.service';
import { JointGraphWrapper } from './../../service/workflow-graph/model/joint-graph-wrapper';
import { DragDropService } from './../../service/drag-drop/drag-drop.service';
import { WorkflowUtilService } from './../../service/workflow-graph/util/workflow-util.service';
import { async, ComponentFixture, TestBed } from '@angular/core/testing';
import { ValidationWorkflowService } from './../../service/validation/validation-workflow.service';

import { WorkflowEditorComponent } from './workflow-editor.component';

import { OperatorMetadataService } from '../../service/operator-metadata/operator-metadata.service';
import { StubOperatorMetadataService } from '../../service/operator-metadata/stub-operator-metadata.service';
import { JointUIService } from '../../service/joint-ui/joint-ui.service';
import { WorkflowGraph, WorkflowGraphReadonly } from '../../service/workflow-graph/model/workflow-graph';

import * as joint from 'jointjs';
import {
  mockScanPredicate, mockPoint, mockScanResultLink, mockResultPredicate
} from '../../service/workflow-graph/model/mock-workflow-data';
import { WorkflowGraphReadonly, WorkflowGraph } from '../../service/workflow-graph/model/workflow-graph';
class StubWorkflowActionService {

  private jointGraph = new joint.dia.Graph();
  private jointGraphWrapper = new JointGraphWrapper(this.jointGraph);
<<<<<<< HEAD
  private texeraGraph = new WorkflowGraph();
=======
  private readonly texeraGraph = new WorkflowGraph();
>>>>>>> 1d5e9d38

  public attachJointPaper(paperOptions: joint.dia.Paper.Options): joint.dia.Paper.Options {
    paperOptions.model = this.jointGraph;
    return paperOptions;
  }

  public getJointGraphWrapper(): JointGraphWrapper {
    return this.jointGraphWrapper;
  }

  public getTexeraGraph(): WorkflowGraphReadonly {
    return this.texeraGraph;
  }
<<<<<<< HEAD

=======
>>>>>>> 1d5e9d38
}

describe('WorkflowEditorComponent', () => {

  /**
   * This sub test suite test if the JointJS paper is integrated with our Angular component well.
   * It uses a fake stub Workflow model that only provides the binding of JointJS graph.
   * It tests if manipulating the JointJS graph is correctly shown in the UI.
   */
  describe('JointJS Paper', () => {
    let component: WorkflowEditorComponent;
    let fixture: ComponentFixture<WorkflowEditorComponent>;
    let jointGraph: joint.dia.Graph;

    beforeEach(async(() => {
      TestBed.configureTestingModule({
        declarations: [WorkflowEditorComponent],
        providers: [
          JointUIService,
          WorkflowUtilService,
          DragDropService,
          ValidationWorkflowService,
          { provide: WorkflowActionService, useClass: StubWorkflowActionService },
          { provide: OperatorMetadataService, useClass: StubOperatorMetadataService }
        ]
      })
        .compileComponents();
    }));

    beforeEach(() => {
      fixture = TestBed.createComponent(WorkflowEditorComponent);
      component = fixture.componentInstance;
      // detect changes first to run ngAfterViewInit and bind Model
      fixture.detectChanges();
      jointGraph = component.getJointPaper().model;
    });

    it('should create', () => {
      expect(component).toBeTruthy();
    });

    it('should create element in the UI after adding operator in the model', () => {
      const operatorID = 'test_one_operator_1';

      const element = new joint.shapes.basic.Rect();
      element.set('id', operatorID);

      jointGraph.addCell(element);

      expect(component.getJointPaper().findViewByModel(element.id)).toBeTruthy();
    });

    it('should create a graph of multiple cells in the UI', () => {
      const operator1 = 'test_multiple_1_op_1';
      const operator2 = 'test_multiple_1_op_2';

      const element1 = new joint.shapes.basic.Rect({
        size: { width: 100, height: 50 },
        position: { x: 100, y: 400 }
      });
      element1.set('id', operator1);

      const element2 = new joint.shapes.basic.Rect({
        size: { width: 100, height: 50 },
        position: { x: 100, y: 400 }
      });
      element2.set('id', operator2);

      const link1 = new joint.dia.Link({
        source: { id: operator1 },
        target: { id: operator2 }
      });

      jointGraph.addCell(element1);
      jointGraph.addCell(element2);
      jointGraph.addCell(link1);

      // check the model is added correctly
      expect(jointGraph.getElements().find(el => el.id === operator1)).toBeTruthy();
      expect(jointGraph.getElements().find(el => el.id === operator2)).toBeTruthy();
      expect(jointGraph.getLinks().find(link => link.id === link1.id)).toBeTruthy();


      // check the view is updated correctly
      expect(component.getJointPaper().findViewByModel(element1.id)).toBeTruthy();
      expect(component.getJointPaper().findViewByModel(element2.id)).toBeTruthy();
      expect(component.getJointPaper().findViewByModel(link1.id)).toBeTruthy();
    });

  });


  /**
   * This sub test suites test the Integration of WorkflowEditorComponent with external modules,
   *  such as drag and drop module, and highlight operator module.
   */
  describe('External Module Integration', () => {

    let component: WorkflowEditorComponent;
    let fixture: ComponentFixture<WorkflowEditorComponent>;
    let workflowActionService: WorkflowActionService;
    let validationWorkflowService: ValidationWorkflowService;
    beforeEach(async(() => {
      TestBed.configureTestingModule({
        declarations: [WorkflowEditorComponent],
        providers: [
          JointUIService,
          WorkflowUtilService,
          DragDropService,
          WorkflowActionService,
<<<<<<< HEAD
          ValidationWorkflowService,
          { provide: OperatorMetadataService, useClass: StubOperatorMetadataService },
=======
          { provide: OperatorMetadataService, useClass: StubOperatorMetadataService }
>>>>>>> 1d5e9d38
        ]
      })
        .compileComponents();
    }));

    beforeEach(() => {
      fixture = TestBed.createComponent(WorkflowEditorComponent);
      component = fixture.componentInstance;
      workflowActionService = TestBed.get(WorkflowActionService);
      validationWorkflowService = TestBed.get(ValidationWorkflowService);
      // detect changes to run ngAfterViewInit and bind Model
      fixture.detectChanges();
    });

    it('should register itself as a droppable element', () => {
      const jqueryElement = jQuery(`#${component.WORKFLOW_EDITOR_JOINTJS_ID}`);
      expect(jqueryElement.data('uiDroppable')).toBeTruthy();
    });

    it('should try to highlight the operator when user mouse clicks on an operator', () => {
      const jointGraphWrapper = workflowActionService.getJointGraphWrapper();
      // install a spy on the highlight operator function and pass the call through
      const highlightOperatorFunctionSpy = spyOn(jointGraphWrapper, 'highlightOperator').and.callThrough();

      workflowActionService.addOperator(mockScanPredicate, mockPoint);

      // find the joint Cell View object of the operator element
      const jointCellView = component.getJointPaper().findViewByModel(mockScanPredicate.operatorID);

      // tirgger a click on the cell view using its jQuery element
      jointCellView.$el.trigger('mousedown');

      fixture.detectChanges();

      // assert the function is called once
      expect(highlightOperatorFunctionSpy.calls.count()).toEqual(1);
      // assert the highlighted operator is correct
      expect(jointGraphWrapper.getCurrentHighlightedOpeartorID()).toEqual(mockScanPredicate.operatorID);
    });

    it('should react to operator highlight event and change the appearance of the operator to be highlighted', () => {
      const jointGraphWrapper = workflowActionService.getJointGraphWrapper();
      workflowActionService.addOperator(mockScanPredicate, mockPoint);

      // highlight the operator
      jointGraphWrapper.highlightOperator(mockScanPredicate.operatorID);

      // find the joint Cell View object of the operator element
      const jointCellView = component.getJointPaper().findViewByModel(mockScanPredicate.operatorID);

      // find the cell's child element with the joint highlighter class name `joint-highlight-stroke`
      const jointHighlighterElements = jointCellView.$el.children('.joint-highlight-stroke');

      // the element should have the highlighter element in it
      expect(jointHighlighterElements.length).toEqual(1);
    });

    it('should react to operator unhighlight event and change the appearance of the operator to be unhighlighted', () => {
      const jointGraphWrapper = workflowActionService.getJointGraphWrapper();
      workflowActionService.addOperator(mockScanPredicate, mockPoint);

      // highlight the oprator first
      jointGraphWrapper.highlightOperator(mockScanPredicate.operatorID);

      // find the joint Cell View object of the operator element
      const jointCellView = component.getJointPaper().findViewByModel(mockScanPredicate.operatorID);

      // find the cell's child element with the joint highlighter class name `joint-highlight-stroke`
      const jointHighlighterElements = jointCellView.$el.children('.joint-highlight-stroke');

      // the element should have the highlighter element in it right now
      expect(jointHighlighterElements.length).toEqual(1);

      // then unhighlight the operator
      jointGraphWrapper.unhighlightCurrent();

      // the highlighter element should not exist
      const jointHighlighterElementAfterUnhighlight = jointCellView.$el.children('.joint-highlight-stroke');
      expect(jointHighlighterElementAfterUnhighlight.length).toEqual(0);
    });

    it('should react to operator validation and change the color of operator box if the operator is valid ',
         () => {
    const jointGraphWrapper = workflowActionService.getJointGraphWrapper();
    workflowActionService.addOperator(mockScanPredicate, mockPoint);
    workflowActionService.addOperator(mockResultPredicate, mockPoint);
    workflowActionService.addLink(mockScanResultLink);
    const newProperty = { 'tableName': 'test-table' };
    workflowActionService.setOperatorProperty(mockScanPredicate.operatorID, newProperty);
    const operator1 = component.getJointPaper().getModelById(mockScanPredicate.operatorID);
    const operator2 = component.getJointPaper().getModelById(mockResultPredicate.operatorID);
    expect(operator1.attr('rect/stroke')).toEqual('#CFCFCF');
    expect(operator2.attr('rect/stroke')).toEqual('#CFCFCF');


  });



  });


});<|MERGE_RESOLUTION|>--- conflicted
+++ resolved
@@ -16,16 +16,11 @@
 import {
   mockScanPredicate, mockPoint, mockScanResultLink, mockResultPredicate
 } from '../../service/workflow-graph/model/mock-workflow-data';
-import { WorkflowGraphReadonly, WorkflowGraph } from '../../service/workflow-graph/model/workflow-graph';
 class StubWorkflowActionService {
 
   private jointGraph = new joint.dia.Graph();
   private jointGraphWrapper = new JointGraphWrapper(this.jointGraph);
-<<<<<<< HEAD
   private texeraGraph = new WorkflowGraph();
-=======
-  private readonly texeraGraph = new WorkflowGraph();
->>>>>>> 1d5e9d38
 
   public attachJointPaper(paperOptions: joint.dia.Paper.Options): joint.dia.Paper.Options {
     paperOptions.model = this.jointGraph;
@@ -39,10 +34,6 @@
   public getTexeraGraph(): WorkflowGraphReadonly {
     return this.texeraGraph;
   }
-<<<<<<< HEAD
-
-=======
->>>>>>> 1d5e9d38
 }
 
 describe('WorkflowEditorComponent', () => {
@@ -153,12 +144,7 @@
           WorkflowUtilService,
           DragDropService,
           WorkflowActionService,
-<<<<<<< HEAD
-          ValidationWorkflowService,
-          { provide: OperatorMetadataService, useClass: StubOperatorMetadataService },
-=======
           { provide: OperatorMetadataService, useClass: StubOperatorMetadataService }
->>>>>>> 1d5e9d38
         ]
       })
         .compileComponents();
