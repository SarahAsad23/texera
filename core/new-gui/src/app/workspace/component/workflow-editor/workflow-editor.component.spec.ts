import { WorkflowActionService } from './../../service/workflow-graph/model/workflow-action.service';
import { JointGraphWrapper } from './../../service/workflow-graph/model/joint-graph-wrapper';
import { DragDropService } from './../../service/drag-drop/drag-drop.service';
import { WorkflowUtilService } from './../../service/workflow-graph/util/workflow-util.service';
import { async, ComponentFixture, TestBed } from '@angular/core/testing';

import { WorkflowEditorComponent } from './workflow-editor.component';

import { OperatorMetadataService } from '../../service/operator-metadata/operator-metadata.service';
import { StubOperatorMetadataService } from '../../service/operator-metadata/stub-operator-metadata.service';
import { JointUIService } from '../../service/joint-ui/joint-ui.service';
import { WorkflowGraph, WorkflowGraphReadonly } from '../../service/workflow-graph/model/workflow-graph';

import * as joint from 'jointjs';
import { mockScanPredicate, mockPoint } from '../../service/workflow-graph/model/mock-workflow-data';

<<<<<<< HEAD
=======
import { ResultPanelToggleService } from '../../service/result-panel-toggle/result-panel-toggle.service';
import { marbles } from 'rxjs-marbles';


>>>>>>> 61bb329e
class StubWorkflowActionService {

  private jointGraph = new joint.dia.Graph();
  private jointGraphWrapper = new JointGraphWrapper(this.jointGraph);
  private readonly texeraGraph = new WorkflowGraph();

  public attachJointPaper(paperOptions: joint.dia.Paper.Options): joint.dia.Paper.Options {
    paperOptions.model = this.jointGraph;
    return paperOptions;
  }

  public getJointGraphWrapper(): JointGraphWrapper {
    return this.jointGraphWrapper;
  }

  public getTexeraGraph(): WorkflowGraphReadonly {
    return this.texeraGraph;
  }
}

describe('WorkflowEditorComponent', () => {

  /**
   * This sub test suite test if the JointJS paper is integrated with our Angular component well.
   * It uses a fake stub Workflow model that only provides the binding of JointJS graph.
   * It tests if manipulating the JointJS graph is correctly shown in the UI.
   */
  describe('JointJS Paper', () => {
    let component: WorkflowEditorComponent;
    let fixture: ComponentFixture<WorkflowEditorComponent>;
    let jointGraph: joint.dia.Graph;

    beforeEach(async(() => {
      TestBed.configureTestingModule({
        declarations: [WorkflowEditorComponent],
        providers: [
          JointUIService,
          WorkflowUtilService,
          DragDropService,
          ResultPanelToggleService,
          { provide: WorkflowActionService, useClass: StubWorkflowActionService },
          { provide: OperatorMetadataService, useClass: StubOperatorMetadataService }
        ]
      })
        .compileComponents();
    }));

    beforeEach(() => {
      fixture = TestBed.createComponent(WorkflowEditorComponent);
      component = fixture.componentInstance;
      // detect changes first to run ngAfterViewInit and bind Model
      fixture.detectChanges();
      jointGraph = component.getJointPaper().model;
    });

    it('should create', () => {
      expect(component).toBeTruthy();
    });


    it('should create element in the UI after adding operator in the model', () => {
      const operatorID = 'test_one_operator_1';

      const element = new joint.shapes.basic.Rect();
      element.set('id', operatorID);

      jointGraph.addCell(element);

      expect(component.getJointPaper().findViewByModel(element.id)).toBeTruthy();
    });

    it('should create a graph of multiple cells in the UI', () => {
      const operator1 = 'test_multiple_1_op_1';
      const operator2 = 'test_multiple_1_op_2';

      const element1 = new joint.shapes.basic.Rect({
        size: { width: 100, height: 50 },
        position: { x: 100, y: 400 }
      });
      element1.set('id', operator1);

      const element2 = new joint.shapes.basic.Rect({
        size: { width: 100, height: 50 },
        position: { x: 100, y: 400 }
      });
      element2.set('id', operator2);

      const link1 = new joint.dia.Link({
        source: { id: operator1 },
        target: { id: operator2 }
      });

      jointGraph.addCell(element1);
      jointGraph.addCell(element2);
      jointGraph.addCell(link1);

      // check the model is added correctly
      expect(jointGraph.getElements().find(el => el.id === operator1)).toBeTruthy();
      expect(jointGraph.getElements().find(el => el.id === operator2)).toBeTruthy();
      expect(jointGraph.getLinks().find(link => link.id === link1.id)).toBeTruthy();


      // check the view is updated correctly
      expect(component.getJointPaper().findViewByModel(element1.id)).toBeTruthy();
      expect(component.getJointPaper().findViewByModel(element2.id)).toBeTruthy();
      expect(component.getJointPaper().findViewByModel(link1.id)).toBeTruthy();
    });

  });

  /**
   * This sub test suites test the Integration of WorkflowEditorComponent with external modules,
   *  such as drag and drop module, and highlight operator module.
   */
  describe('External Module Integration', () => {

    let component: WorkflowEditorComponent;
    let fixture: ComponentFixture<WorkflowEditorComponent>;
    let workflowActionService: WorkflowActionService;
    let dragDropService: DragDropService;

    beforeEach(async(() => {
      TestBed.configureTestingModule({
        declarations: [WorkflowEditorComponent],
        providers: [
          JointUIService,
          WorkflowUtilService,
          WorkflowActionService,
          ResultPanelToggleService,
          DragDropService,
          { provide: OperatorMetadataService, useClass: StubOperatorMetadataService },
        ]
      })
        .compileComponents();
    }));

    beforeEach(() => {
      fixture = TestBed.createComponent(WorkflowEditorComponent);
      component = fixture.componentInstance;
      workflowActionService = TestBed.get(WorkflowActionService);
      dragDropService = TestBed.get(DragDropService);
      // detect changes to run ngAfterViewInit and bind Model
      fixture.detectChanges();
    });

    it('should register itself as a droppable element', () => {
      const jqueryElement = jQuery(`#${component.WORKFLOW_EDITOR_JOINTJS_ID}`);
      expect(jqueryElement.data('uiDroppable')).toBeTruthy();
    });

    it('should try to highlight the operator when user mouse clicks on an operator', () => {
      const jointGraphWrapper = workflowActionService.getJointGraphWrapper();
      // install a spy on the highlight operator function and pass the call through
      const highlightOperatorFunctionSpy = spyOn(jointGraphWrapper, 'highlightOperator').and.callThrough();

      workflowActionService.addOperator(mockScanPredicate, mockPoint);

      // find the joint Cell View object of the operator element
      const jointCellView = component.getJointPaper().findViewByModel(mockScanPredicate.operatorID);

      // tirgger a click on the cell view using its jQuery element
      jointCellView.$el.trigger('mousedown');

      fixture.detectChanges();

      // assert the function is called once
      expect(highlightOperatorFunctionSpy.calls.count()).toEqual(1);
      // assert the highlighted operator is correct
      expect(jointGraphWrapper.getCurrentHighlightedOpeartorID()).toEqual(mockScanPredicate.operatorID);
    });

    it('should react to operator highlight event and change the appearance of the operator to be highlighted', () => {
      const jointGraphWrapper = workflowActionService.getJointGraphWrapper();
      workflowActionService.addOperator(mockScanPredicate, mockPoint);

      // highlight the operator
      jointGraphWrapper.highlightOperator(mockScanPredicate.operatorID);

      // find the joint Cell View object of the operator element
      const jointCellView = component.getJointPaper().findViewByModel(mockScanPredicate.operatorID);

      // find the cell's child element with the joint highlighter class name `joint-highlight-stroke`
      const jointHighlighterElements = jointCellView.$el.children('.joint-highlight-stroke');

      // the element should have the highlighter element in it
      expect(jointHighlighterElements.length).toEqual(1);
    });

    it('should react to operator unhighlight event and change the appearance of the operator to be unhighlighted', () => {
      const jointGraphWrapper = workflowActionService.getJointGraphWrapper();
      workflowActionService.addOperator(mockScanPredicate, mockPoint);

      // highlight the oprator first
      jointGraphWrapper.highlightOperator(mockScanPredicate.operatorID);

      // find the joint Cell View object of the operator element
      const jointCellView = component.getJointPaper().findViewByModel(mockScanPredicate.operatorID);

      // find the cell's child element with the joint highlighter class name `joint-highlight-stroke`
      const jointHighlighterElements = jointCellView.$el.children('.joint-highlight-stroke');

      // the element should have the highlighter element in it right now
      expect(jointHighlighterElements.length).toEqual(1);

      // then unhighlight the operator
      jointGraphWrapper.unhighlightCurrent();

      // the highlighter element should not exist
      const jointHighlighterElementAfterUnhighlight = jointCellView.$el.children('.joint-highlight-stroke');
      expect(jointHighlighterElementAfterUnhighlight.length).toEqual(0);
    });

    it('should react to jointJS paper zoom event', marbles((m) => {
      const mockScaleRatio = 0.5;
      m.hot('-e-').do(() => workflowActionService.getJointGraphWrapper().setZoomProperty(mockScaleRatio)).subscribe(
        () => {
          const currentScale = component.getJointPaper().scale();
          expect(currentScale.sx).toEqual(mockScaleRatio);
          expect(currentScale.sy).toEqual(mockScaleRatio);
        }
      );
    }));

    it('should react to jointJS paper restore default offset event', marbles((m) => {
      const mockTranslation = 20;
      const originalOffset = component.getJointPaper().translate();
      component.getJointPaper().translate(mockTranslation, mockTranslation);
      expect(component.getJointPaper().translate().tx).not.toEqual(originalOffset.tx);
      expect(component.getJointPaper().translate().ty).not.toEqual(originalOffset.ty);
      m.hot('-e-').do(() => workflowActionService.getJointGraphWrapper().restoreDefaultZoomAndOffset()).subscribe(
        () => {
          expect(component.getJointPaper().translate().tx).toEqual(originalOffset.tx);
          expect(component.getJointPaper().translate().ty).toEqual(originalOffset.ty);
        }
      );
    }));

  });

});<|MERGE_RESOLUTION|>--- conflicted
+++ resolved
@@ -14,13 +14,10 @@
 import * as joint from 'jointjs';
 import { mockScanPredicate, mockPoint } from '../../service/workflow-graph/model/mock-workflow-data';
 
-<<<<<<< HEAD
-=======
 import { ResultPanelToggleService } from '../../service/result-panel-toggle/result-panel-toggle.service';
 import { marbles } from 'rxjs-marbles';
 
 
->>>>>>> 61bb329e
 class StubWorkflowActionService {
 
   private jointGraph = new joint.dia.Graph();
