import { WorkflowActionService } from './../../service/workflow-graph/model/workflow-action.service';
import { JointGraphWrapper } from './../../service/workflow-graph/model/joint-graph-wrapper';
import { DragDropService } from './../../service/drag-drop/drag-drop.service';
import { WorkflowUtilService } from './../../service/workflow-graph/util/workflow-util.service';
import { async, ComponentFixture, TestBed } from '@angular/core/testing';

import { WorkflowEditorComponent } from './workflow-editor.component';
import { NavigationComponent } from './../navigation/navigation.component';

import { marbles } from 'rxjs-marbles';
import { OperatorMetadataService } from '../../service/operator-metadata/operator-metadata.service';
import { StubOperatorMetadataService } from '../../service/operator-metadata/stub-operator-metadata.service';
import { JointUIService } from '../../service/joint-ui/joint-ui.service';
import { WorkflowGraph, WorkflowGraphReadonly } from '../../service/workflow-graph/model/workflow-graph';

import * as joint from 'jointjs';
import { mockScanPredicate, mockPoint } from '../../service/workflow-graph/model/mock-workflow-data';


class StubWorkflowActionService {

  private jointGraph = new joint.dia.Graph();
  private jointGraphWrapper = new JointGraphWrapper(this.jointGraph);
  private readonly texeraGraph = new WorkflowGraph();

  public attachJointPaper(paperOptions: joint.dia.Paper.Options): joint.dia.Paper.Options {
    paperOptions.model = this.jointGraph;
    return paperOptions;
  }

  public getJointGraphWrapper(): JointGraphWrapper {
    return this.jointGraphWrapper;
  }

  public getTexeraGraph(): WorkflowGraphReadonly {
    return this.texeraGraph;
  }
}

describe('WorkflowEditorComponent', () => {

  /**
   * This sub test suite test if the JointJS paper is integrated with our Angular component well.
   * It uses a fake stub Workflow model that only provides the binding of JointJS graph.
   * It tests if manipulating the JointJS graph is correctly shown in the UI.
   */
  describe('JointJS Paper', () => {
    let component: WorkflowEditorComponent;
    let fixture: ComponentFixture<WorkflowEditorComponent>;
    let jointGraph: joint.dia.Graph;

    beforeEach(async(() => {
      TestBed.configureTestingModule({
        declarations: [WorkflowEditorComponent],
        providers: [
          JointUIService,
          WorkflowUtilService,
          DragDropService,
          { provide: WorkflowActionService, useClass: StubWorkflowActionService },
          { provide: OperatorMetadataService, useClass: StubOperatorMetadataService }
        ]
      })
        .compileComponents();
    }));

    beforeEach(() => {
      fixture = TestBed.createComponent(WorkflowEditorComponent);
      component = fixture.componentInstance;
      // detect changes first to run ngAfterViewInit and bind Model
      fixture.detectChanges();
      jointGraph = component.getJointPaper().model;
    });

    it('should create', () => {
      expect(component).toBeTruthy();
    });

    it('should create element in the UI after adding operator in the model', () => {
      const operatorID = 'test_one_operator_1';

      const element = new joint.shapes.basic.Rect();
      element.set('id', operatorID);

      jointGraph.addCell(element);

      expect(component.getJointPaper().findViewByModel(element.id)).toBeTruthy();
    });

    it('should create a graph of multiple cells in the UI', () => {
      const operator1 = 'test_multiple_1_op_1';
      const operator2 = 'test_multiple_1_op_2';

      const element1 = new joint.shapes.basic.Rect({
        size: { width: 100, height: 50 },
        position: { x: 100, y: 400 }
      });
      element1.set('id', operator1);

      const element2 = new joint.shapes.basic.Rect({
        size: { width: 100, height: 50 },
        position: { x: 100, y: 400 }
      });
      element2.set('id', operator2);

      const link1 = new joint.dia.Link({
        source: { id: operator1 },
        target: { id: operator2 }
      });

      jointGraph.addCell(element1);
      jointGraph.addCell(element2);
      jointGraph.addCell(link1);

      // check the model is added correctly
      expect(jointGraph.getElements().find(el => el.id === operator1)).toBeTruthy();
      expect(jointGraph.getElements().find(el => el.id === operator2)).toBeTruthy();
      expect(jointGraph.getLinks().find(link => link.id === link1.id)).toBeTruthy();


      // check the view is updated correctly
      expect(component.getJointPaper().findViewByModel(element1.id)).toBeTruthy();
      expect(component.getJointPaper().findViewByModel(element2.id)).toBeTruthy();
      expect(component.getJointPaper().findViewByModel(link1.id)).toBeTruthy();
    });

  });

  /**
   * This sub test suites test the Integration of WorkflowEditorComponent with external modules,
   *  such as drag and drop module, and highlight operator module.
   */
  describe('External Module Integration', () => {

    let component: WorkflowEditorComponent;
    let fixture: ComponentFixture<WorkflowEditorComponent>;
    let workflowActionService: WorkflowActionService;
    let dragDropService: DragDropService;
    beforeEach(async(() => {
      TestBed.configureTestingModule({
        declarations: [WorkflowEditorComponent],
        providers: [
          JointUIService,
          WorkflowUtilService,
          WorkflowActionService,
<<<<<<< HEAD
          DragDropService,
          { provide: OperatorMetadataService, useClass: StubOperatorMetadataService },
=======
          { provide: OperatorMetadataService, useClass: StubOperatorMetadataService }
>>>>>>> 4e160e00
        ]
      })
        .compileComponents();
    }));

    beforeEach(() => {
      fixture = TestBed.createComponent(WorkflowEditorComponent);
      component = fixture.componentInstance;
      workflowActionService = TestBed.get(WorkflowActionService);
      dragDropService = TestBed.get(DragDropService);
      // detect changes to run ngAfterViewInit and bind Model
      fixture.detectChanges();
    });

    it('should register itself as a droppable element', () => {
      const jqueryElement = jQuery(`#${component.WORKFLOW_EDITOR_JOINTJS_ID}`);
      expect(jqueryElement.data('uiDroppable')).toBeTruthy();
    });

    it('should try to highlight the operator when user mouse clicks on an operator', () => {
      const jointGraphWrapper = workflowActionService.getJointGraphWrapper();
      // install a spy on the highlight operator function and pass the call through
      const highlightOperatorFunctionSpy = spyOn(jointGraphWrapper, 'highlightOperator').and.callThrough();

      workflowActionService.addOperator(mockScanPredicate, mockPoint);

      // find the joint Cell View object of the operator element
      const jointCellView = component.getJointPaper().findViewByModel(mockScanPredicate.operatorID);

      // tirgger a click on the cell view using its jQuery element
      jointCellView.$el.trigger('mousedown');

      fixture.detectChanges();

      // assert the function is called once
      expect(highlightOperatorFunctionSpy.calls.count()).toEqual(1);
      // assert the highlighted operator is correct
      expect(jointGraphWrapper.getCurrentHighlightedOpeartorID()).toEqual(mockScanPredicate.operatorID);
    });

    it('should react to operator highlight event and change the appearance of the operator to be highlighted', () => {
      const jointGraphWrapper = workflowActionService.getJointGraphWrapper();
      workflowActionService.addOperator(mockScanPredicate, mockPoint);

      // highlight the operator
      jointGraphWrapper.highlightOperator(mockScanPredicate.operatorID);

      // find the joint Cell View object of the operator element
      const jointCellView = component.getJointPaper().findViewByModel(mockScanPredicate.operatorID);

      // find the cell's child element with the joint highlighter class name `joint-highlight-stroke`
      const jointHighlighterElements = jointCellView.$el.children('.joint-highlight-stroke');

      // the element should have the highlighter element in it
      expect(jointHighlighterElements.length).toEqual(1);
    });

    it('should react to operator unhighlight event and change the appearance of the operator to be unhighlighted', () => {
      const jointGraphWrapper = workflowActionService.getJointGraphWrapper();
      workflowActionService.addOperator(mockScanPredicate, mockPoint);

      // highlight the oprator first
      jointGraphWrapper.highlightOperator(mockScanPredicate.operatorID);

      // find the joint Cell View object of the operator element
      const jointCellView = component.getJointPaper().findViewByModel(mockScanPredicate.operatorID);

      // find the cell's child element with the joint highlighter class name `joint-highlight-stroke`
      const jointHighlighterElements = jointCellView.$el.children('.joint-highlight-stroke');

      // the element should have the highlighter element in it right now
      expect(jointHighlighterElements.length).toEqual(1);

      // then unhighlight the operator
      jointGraphWrapper.unhighlightCurrent();

      // the highlighter element should not exist
      const jointHighlighterElementAfterUnhighlight = jointCellView.$el.children('.joint-highlight-stroke');
      expect(jointHighlighterElementAfterUnhighlight.length).toEqual(0);
    });

    it('shoud detect changes of the zoom values when users slide the mouse wheel', marbles((m) => {
      m.hot('-e-').do(event => component.getZoomRatio()).subscribe();

      // originZoonratio is the zoom ratio that will be loaded when user first open the web page.
      const originZoomRatio = 1;

      // to justify if the zoom ratio is being changed or not.
      let ifZoomRatioChange = false;

      dragDropService.getWorkflowEditorZoomStream().subscribe(
        newRatio => {
          fixture.detectChanges();
          if (originZoomRatio !== newRatio) {
            ifZoomRatioChange = true;
          }
          expect(ifZoomRatioChange).toBeTruthy();
      });
    }));
  });

});<|MERGE_RESOLUTION|>--- conflicted
+++ resolved
@@ -142,12 +142,8 @@
           JointUIService,
           WorkflowUtilService,
           WorkflowActionService,
-<<<<<<< HEAD
           DragDropService,
           { provide: OperatorMetadataService, useClass: StubOperatorMetadataService },
-=======
-          { provide: OperatorMetadataService, useClass: StubOperatorMetadataService }
->>>>>>> 4e160e00
         ]
       })
         .compileComponents();
