--- conflicted
+++ resolved
@@ -11,25 +11,11 @@
     margin-right: 5px;
   }
 }
-<<<<<<< HEAD
+
 .zoom-button:hover {
     cursor: pointer;
     color: gray;
 }
-.texera-navigation-body{
-  .texera-navigation-run-button {
-    margin-right: 3%;
-    .mat-raised-button {
-      height: 30px;
-    }
-    .texera-navigation-run-text {
-      font-size: 1rem;
-    }
-    .fa {
-      font-size: 1rem;
-      padding-right: 6px;
-    }
-=======
 
 .texera-navigation-run-text {
   font-size: 1rem;
@@ -47,7 +33,6 @@
   }
   .fa {
     padding-right: 6px;
->>>>>>> 4e160e00
   }
 }
 
