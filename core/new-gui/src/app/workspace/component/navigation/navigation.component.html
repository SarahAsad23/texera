--- conflicted
+++ resolved
@@ -9,20 +9,6 @@
             <i id="texera-tour-icon" class="fa fa-question-circle-o" aria-hidden="true"></i>
           </span>
       </button>
-<<<<<<< HEAD
-      <button *ngIf="!isWorkflowRunning" mat-raised-button class="texera-navigation-run-button" (click)="onClickRun()">
-        <span class="texera-navigation-run-text">
-            <i id="texera-run-icon" class="fa fa-play" aria-hidden="true"></i>
-            Run
-        </span>
-      </button>
-
-      <button *ngIf="isWorkflowRunning && !isWorkflowPaused" mat-raised-button class="texera-navigation-run-button" (click)="onClickPauseResumeToggle()">
-        <span class="texera-navigation-run-text">
-            <i id="texera-pause-icon" class="fa fa-spinner fa-spin" aria-hidden="true"></i>
-          Pause
-        </span>
-=======
 
       <button mat-raised-button class="texera-navigation-run-button" (click)="onButtonClick()">
         <div>
@@ -35,18 +21,9 @@
             {{ getRunButtonText() }}
           </span>
         </div>
->>>>>>> 5d5153cd
       </button>
 
-      <button *ngIf="isWorkflowRunning && isWorkflowPaused" mat-raised-button  class="texera-navigation-run-button" (click)="onClickPauseResumeToggle()">
 
-<<<<<<< HEAD
-        <span class="texera-navigation-run-text">
-          <i id="texera-resume-icon" class="fa fa-play" aria-hidden="true"></i>
-          Resume
-        </span>
-      </button>
-=======
       <!-- <button *ngIf="!isWorkflowRunning" mat-raised-button class="texera-navigation-run-button" (click)="onClickRun()">
         <span class="texera-navigation-run-text">
             Run
@@ -68,6 +45,5 @@
         </span>
       </button> -->
 
->>>>>>> 5d5153cd
     </div>
   </nav>