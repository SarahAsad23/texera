<<<<<<< HEAD
<nav class="texera-navigation-body navbar navbar-expand-sm bg-dark navbar-dark justify-content-between">

    <a class="navbar-brand" href="#">
        Texera <span class="version-number">0.3.0</span>
      </a>
  <span (click)="onClickZoomOut()">
    <i class="navbar-brand zoom-button fa fa-search-minus"></i>
  </span>
  <span (click)="onClickZoomIn()">
    <i class = "navbar-brand zoom-button fa fa-search-plus"></i>
  </span>
  
  <div class="button" tourAnchor= "texera-workspace-navigation-run">
    <button class="btn btn-secondary texera-workspace-tour-run" (click)="tourService.toggle()" tourAnchor="start.tour">
=======

<nav class="texera-navigation-body navbar navbar-expand-sm bg-dark navbar-dark justify-content-between">
    <a class="navbar-brand" href="#">
        Texera <span class="version-number">0.3.0</span>
      </a>
    <div class="button" tourAnchor= "texera-workspace-navigation-run">
      <button class="btn btn-secondary texera-workspace-tour-run" (click)="tourService.toggle()" tourAnchor="start.tour">
          <span>
            <i id="texera-tour-icon" class="fa fa-question-circle-o" aria-hidden="true"></i>
          </span>
      </button>

      <button mat-raised-button class="texera-navigation-run-button texera-navigation-run-text" (click)="onButtonClick()">
        <span>
          <i *ngIf="!runSpinner()" id="texera-run-icon" class="fa fa-play" aria-hidden="true"></i>
          <i *ngIf="runSpinner()" id="texera-pause-icon" class="fa fa-spinner fa-spin" aria-hidden="true"></i>
        </span>
>>>>>>> 4e160e00
        <span>
            {{ getRunButtonText()}}
        </span>
      </button>
    </div>
  </nav><|MERGE_RESOLUTION|>--- conflicted
+++ resolved
@@ -1,24 +1,16 @@
-<<<<<<< HEAD
-<nav class="texera-navigation-body navbar navbar-expand-sm bg-dark navbar-dark justify-content-between">
-
-    <a class="navbar-brand" href="#">
-        Texera <span class="version-number">0.3.0</span>
-      </a>
-  <span (click)="onClickZoomOut()">
-    <i class="navbar-brand zoom-button fa fa-search-minus"></i>
-  </span>
-  <span (click)="onClickZoomIn()">
-    <i class = "navbar-brand zoom-button fa fa-search-plus"></i>
-  </span>
-  
-  <div class="button" tourAnchor= "texera-workspace-navigation-run">
-    <button class="btn btn-secondary texera-workspace-tour-run" (click)="tourService.toggle()" tourAnchor="start.tour">
-=======
 
 <nav class="texera-navigation-body navbar navbar-expand-sm bg-dark navbar-dark justify-content-between">
     <a class="navbar-brand" href="#">
         Texera <span class="version-number">0.3.0</span>
-      </a>
+    </a>
+
+    <span (click)="onClickZoomOut()">
+      <i class="navbar-brand zoom-button fa fa-search-minus"></i>
+    </span>
+    <span (click)="onClickZoomIn()">
+      <i class = "navbar-brand zoom-button fa fa-search-plus"></i>
+    </span>
+
     <div class="button" tourAnchor= "texera-workspace-navigation-run">
       <button class="btn btn-secondary texera-workspace-tour-run" (click)="tourService.toggle()" tourAnchor="start.tour">
           <span>
@@ -31,7 +23,6 @@
           <i *ngIf="!runSpinner()" id="texera-run-icon" class="fa fa-play" aria-hidden="true"></i>
           <i *ngIf="runSpinner()" id="texera-pause-icon" class="fa fa-spinner fa-spin" aria-hidden="true"></i>
         </span>
->>>>>>> 4e160e00
         <span>
             {{ getRunButtonText()}}
         </span>
