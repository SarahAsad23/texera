<<<<<<< HEAD
<nav class="texera-navigation-body navbar navbar-expand-sm bg-dark navbar-dark">
  <a class="navbar-brand texera-navigation-title" href="#">
    Texera <span class="version-number">0.5.0</span>
  </a>
  <div class="collapse navbar-collapse texera-navigation-utilities">
    <i class="navbar-brand utility-button fa fa-search-minus" (click)="onClickZoomOut()" title="zoom out"></i>
    <i class="navbar-brand utility-button fa fa-search-plus" (click)="onClickZoomIn()" title="zoom in"></i>
    <i (click)="onClickRestoreZoomOffsetDefault()" class="navbar-brand utility-button fa fa-arrows-alt"
       title="reset zoom"></i>
    <i (click)="onClickDeleteAllOperators()"
       [ngClass]="{'utility-button-disabled': !hasOperators(), 'utility-button': hasOperators()}"
       class="navbar-brand fa fa-trash" title="delete all"></i>

    <div class="d-inline-block" ngbDropdown>
      <button [disabled]="!executionResultID" class="drop-down-button" ngbDropdownToggle>
        <i [ngClass]="{'utility-button-disabled' : !executionResultID,
          'utility-button': executionResultID}"
           class="navbar-brand fa fa-cloud-download drop-down-icon" id="downloadExcelOptions"
           title="download execution result"></i>
      </button>
      <div aria-labelledby="downloadExcelOptions" class="drop-down-menu" ngbDropdownMenu>
        <button (click)="onClickDownloadExecutionResult('json')" class="drop-down-item"
                ngbDropdownItem>Json File (*.json)
        </button>
        <button (click)="onClickDownloadExecutionResult('csv')" class="drop-down-item"
                ngbDropdownItem> CSV File (*.csv)
        </button>
        <button (click)="onClickDownloadExecutionResult('xlsx')" class="drop-down-item"
                ngbDropdownItem>XLSX File (*.xlsx)
        </button>
      </div>
    </div>

=======
<div class='texera-navigation-body'>
  <div class='texera-navigation-padded'>
    <div class='texera-navigation-title'>
      <a href="#">
        Texera <span class="version-number">0.5.1</span>
      </a>
    </div>
    <div class='texera-navigation-utilities'>
      <nz-button-group nzSize = "large">
        <button nz-button (click)="onClickZoomOut()" title="zoom out">
          <i nz-icon nzType="zoom-out" nzTheme="outline"></i>
        </button>
        <button nz-button (click)="onClickZoomIn()" title="zoom in">
          <i nz-icon nzType="zoom-in" nzTheme="outline"></i>
        </button>
        <button nz-button (click)="onClickRestoreZoomOffsetDefaullt()" title="reset zoom">
          <i nz-icon nzType="fullscreen" nzTheme="outline"></i>
        </button>
        <button nz-button (click)="onClickDeleteAllOperators()" title="delete all">
          <i nz-icon nzType="delete" nzTheme="outline"></i>
        </button>
        <button nz-button [disabled]="!executionResultID"
          [nzDisabled]="!executionResultID" nz-dropdown [nzDropdownMenu]="menu"
          id="downloadExcelOptions" title="download execution result">
          <i nz-icon nzType="cloud-download" nzTheme="outline"></i>
        </button>
        <nz-dropdown-menu #menu="nzDropdownMenu">
          <ul nz-menu nzSelectable>
            <li nz-menu-item class="drop-down-item" (click)="onClickDownloadExecutionResult('json')">Json File
              (*.json)
            <li nz-menu-item class="drop-down-item" (click)="onClickDownloadExecutionResult('csv')"> CSV File
              (*.csv)
            </li>
            <li nz-menu-item class="drop-down-item" (click)="onClickDownloadExecutionResult('xlsx')">XLSX
              File
              (*.xlsx)
            </li>
          </ul>
        </nz-dropdown-menu>
      </nz-button-group>
    </div>
>>>>>>> 1ebe456a

    <div
    [ngClass] = "{'texera-navigation-execute': true, 'reveal-stop-button' : executionState != ExecutionState.Uninitialized && executionState != ExecutionState.Completed && executionState != ExecutionState.Failed}">
      <nz-button-group nzSize = "large">
        <button class="animate-to-reveal-stop-button" nz-button nzType="default" [disabled]="undoRedo.getUndoLength() == 0" (click)="undoRedo.undoAction()">
          <i nz-icon nzType="undo" nzTheme="outline"></i>
        </button>
        <button class="animate-to-reveal-stop-button"  nz-button nzType="default" [disabled]="undoRedo.getRedoLength() == 0" (click)="undoRedo.redoAction()">
          <i nz-icon nzType="redo" nzTheme="outline"></i>
        </button>
        <button class="animate-to-reveal-stop-button"  nz-button nzType="default" (click)="tourService.toggle()">
          <i nz-icon nzType="question-circle" nzTheme="outline"></i>
        </button>
        <button nz-button
        nzType='primary'
        class="texera-navigation-run-button animate-to-reveal-stop-button"
        [disabled]="runDisable"
        (click)="this.onClickRunHandler()">
          <i class="texera-navigation-run-button-icon" nz-icon nzType="{{runIcon}}" nzTheme="outline"></i>
          <span>
<<<<<<< HEAD
            <i aria-hidden="true" class="fa fa-arrow-right" id="texera-redo-icon"></i>
          </span>
      </button>

      <div class="button">
        <button (click)="tourService.toggle()" class="btn btn-secondary texera-workspace-tour-run"
                tourAnchor="start.tour">
              <span>
                <i id="texera-tour-icon" class="fa fa-question-circle-o" aria-hidden="true"></i>
              </span>
        </button>
        <button (click)="this.handleKill()"
                *ngIf="executionState != ExecutionState.Uninitialized && executionState != ExecutionState.Completed"
                [ngStyle]="{'background-color': '#cc3300'}"
                class="texera-navigation-run-button texera-navigation-run-text"
                mat-raised-button>
            <span>
                {{ 'kill' }}
            </span>
        </button>
        <button (click)="this.onClickHandler()" [disabled]="!isWorkflowValid"
                [ngStyle]="{'background-color': '#5081f3','opacity' : isWorkflowValid ? '' : '0.7'}"
                class="texera-navigation-run-button texera-navigation-run-text"
                mat-raised-button>
              <span>
                <i *ngIf="!showSpinner" id="texera-run-icon" class="fa fa-play" aria-hidden="true"></i>
                <i *ngIf="showSpinner" id="texera-pause-icon" class="fa fa-spinner fa-spin" aria-hidden="true"></i>
              </span>
          <span>
                  {{ buttonText }}
              </span>
        </button>
        <button [routerLink]="'/dashboard'" mat-raised-button> Dashboard</button>
        <button (click)=onClickSaveWorkflow() mat-raised-button> Save Workflow</button>
      </div>
=======
            {{ runButtonText }}
          </span>
        </button>
        <button nz-button
        #runStopButton
        title="Force Stop"
        nzType='primary'
        nzDanger
        [disabled] = "executionState == ExecutionState.Uninitialized || executionState == ExecutionState.Completed || executionState == ExecutionState.Failed"
        class = "texera-navigation-stop-button"
        (click)="this.handleKill()">
        <i nz-icon nzType="exclamation-circle" nzTheme="outline"></i>
        </button>
      </nz-button-group>
>>>>>>> 1ebe456a
    </div>
  </div>
</div>

<|MERGE_RESOLUTION|>--- conflicted
+++ resolved
@@ -1,38 +1,3 @@
-<<<<<<< HEAD
-<nav class="texera-navigation-body navbar navbar-expand-sm bg-dark navbar-dark">
-  <a class="navbar-brand texera-navigation-title" href="#">
-    Texera <span class="version-number">0.5.0</span>
-  </a>
-  <div class="collapse navbar-collapse texera-navigation-utilities">
-    <i class="navbar-brand utility-button fa fa-search-minus" (click)="onClickZoomOut()" title="zoom out"></i>
-    <i class="navbar-brand utility-button fa fa-search-plus" (click)="onClickZoomIn()" title="zoom in"></i>
-    <i (click)="onClickRestoreZoomOffsetDefault()" class="navbar-brand utility-button fa fa-arrows-alt"
-       title="reset zoom"></i>
-    <i (click)="onClickDeleteAllOperators()"
-       [ngClass]="{'utility-button-disabled': !hasOperators(), 'utility-button': hasOperators()}"
-       class="navbar-brand fa fa-trash" title="delete all"></i>
-
-    <div class="d-inline-block" ngbDropdown>
-      <button [disabled]="!executionResultID" class="drop-down-button" ngbDropdownToggle>
-        <i [ngClass]="{'utility-button-disabled' : !executionResultID,
-          'utility-button': executionResultID}"
-           class="navbar-brand fa fa-cloud-download drop-down-icon" id="downloadExcelOptions"
-           title="download execution result"></i>
-      </button>
-      <div aria-labelledby="downloadExcelOptions" class="drop-down-menu" ngbDropdownMenu>
-        <button (click)="onClickDownloadExecutionResult('json')" class="drop-down-item"
-                ngbDropdownItem>Json File (*.json)
-        </button>
-        <button (click)="onClickDownloadExecutionResult('csv')" class="drop-down-item"
-                ngbDropdownItem> CSV File (*.csv)
-        </button>
-        <button (click)="onClickDownloadExecutionResult('xlsx')" class="drop-down-item"
-                ngbDropdownItem>XLSX File (*.xlsx)
-        </button>
-      </div>
-    </div>
-
-=======
 <div class='texera-navigation-body'>
   <div class='texera-navigation-padded'>
     <div class='texera-navigation-title'>
@@ -48,7 +13,7 @@
         <button nz-button (click)="onClickZoomIn()" title="zoom in">
           <i nz-icon nzType="zoom-in" nzTheme="outline"></i>
         </button>
-        <button nz-button (click)="onClickRestoreZoomOffsetDefaullt()" title="reset zoom">
+        <button (click)="onClickRestoreZoomOffsetDefault()" nz-button title="reset zoom">
           <i nz-icon nzType="fullscreen" nzTheme="outline"></i>
         </button>
         <button nz-button (click)="onClickDeleteAllOperators()" title="delete all">
@@ -74,7 +39,6 @@
         </nz-dropdown-menu>
       </nz-button-group>
     </div>
->>>>>>> 1ebe456a
 
     <div
     [ngClass] = "{'texera-navigation-execute': true, 'reveal-stop-button' : executionState != ExecutionState.Uninitialized && executionState != ExecutionState.Completed && executionState != ExecutionState.Failed}">
@@ -95,43 +59,6 @@
         (click)="this.onClickRunHandler()">
           <i class="texera-navigation-run-button-icon" nz-icon nzType="{{runIcon}}" nzTheme="outline"></i>
           <span>
-<<<<<<< HEAD
-            <i aria-hidden="true" class="fa fa-arrow-right" id="texera-redo-icon"></i>
-          </span>
-      </button>
-
-      <div class="button">
-        <button (click)="tourService.toggle()" class="btn btn-secondary texera-workspace-tour-run"
-                tourAnchor="start.tour">
-              <span>
-                <i id="texera-tour-icon" class="fa fa-question-circle-o" aria-hidden="true"></i>
-              </span>
-        </button>
-        <button (click)="this.handleKill()"
-                *ngIf="executionState != ExecutionState.Uninitialized && executionState != ExecutionState.Completed"
-                [ngStyle]="{'background-color': '#cc3300'}"
-                class="texera-navigation-run-button texera-navigation-run-text"
-                mat-raised-button>
-            <span>
-                {{ 'kill' }}
-            </span>
-        </button>
-        <button (click)="this.onClickHandler()" [disabled]="!isWorkflowValid"
-                [ngStyle]="{'background-color': '#5081f3','opacity' : isWorkflowValid ? '' : '0.7'}"
-                class="texera-navigation-run-button texera-navigation-run-text"
-                mat-raised-button>
-              <span>
-                <i *ngIf="!showSpinner" id="texera-run-icon" class="fa fa-play" aria-hidden="true"></i>
-                <i *ngIf="showSpinner" id="texera-pause-icon" class="fa fa-spinner fa-spin" aria-hidden="true"></i>
-              </span>
-          <span>
-                  {{ buttonText }}
-              </span>
-        </button>
-        <button [routerLink]="'/dashboard'" mat-raised-button> Dashboard</button>
-        <button (click)=onClickSaveWorkflow() mat-raised-button> Save Workflow</button>
-      </div>
-=======
             {{ runButtonText }}
           </span>
         </button>
@@ -146,7 +73,9 @@
         <i nz-icon nzType="exclamation-circle" nzTheme="outline"></i>
         </button>
       </nz-button-group>
->>>>>>> 1ebe456a
+      <button [routerLink]="'/dashboard'" mat-raised-button> Dashboard</button>
+      <button (click)=onClickSaveWorkflow() mat-raised-button> Save Workflow</button>
+
     </div>
   </div>
 </div>
