--- conflicted
+++ resolved
@@ -663,24 +663,23 @@
             var fullElement = {
                 operator: $operator,
                 title: $operator_title,
-<<<<<<< HEAD
+
                 operator_info_div : $operator_info_div,
                 emptyDiv: $emptyDiv,
-=======
                 input_output : $operator_inputs_outputs,
->>>>>>> fd2a122d
+
                 connectorSets: connectorSets,
                 connectors: connectors,
                 connectorArrows: connectorArrows,
                 connectorSmallArrows: connectorSmallArrows
             };
 
-<<<<<<< HEAD
+
             // change to unique color later
             fullElement.operator_info_div.css({
-              "background" : "#F0F0F0",
-            });
-=======
+              "background" : operatorData.properties.color,
+            });
+
             fullElement.input_output.css({
               "background" : "url(" + operatorData.properties.image + ")",
               "background-size" : "100% 100%"
@@ -689,7 +688,6 @@
               "background" : operatorData.properties.color,
             });
 
->>>>>>> fd2a122d
 
             function addConnector(connectorKey, connectorInfos, $operator_container, connectorType) {
                 var $operator_connector_set = $('<div class="flowchart-operator-connector-set"></div>');
