html {
	height: 100%;
}

body {
	height: 100%;
	-webkit-box-sizing: border-box; /* Safari/Chrome, other WebKit */
	-moz-box-sizing: border-box;    /* Firefox, other Gecko */
	box-sizing: border-box;         /* Opera/IE 8+ */
	overflow: hidden;
}

.navbar{
	line-height: 50px;
	margin: 0px;
	padding: 0px;
	padding-right: 0px;
	height: 50px;
}

.navbar-brand{
	font-size: 22px;
	font-weight: bold;
	color: #67AAF9;
}

.navigation-btn{
	width: 120px;
	font-weight: bold;
	font-size: 22px;
	padding : 0px;
	background-color: #67AAF9;
	color: #F5F5F5;
}

.navigation-btn:hover{
	background-color: #3b93f7
}

#css-operator-bar{
	/*border: 1px solid black;*/
	border-radius: 0px;
	color: white;
	background:  #001011;
}

.previous-operators{
	margin-left: 240px;
}

.fill {
	padding: 0px;
	margin: 0px;
	border: 0px;
}

#wrapper {
    padding-left: 0px;
    width: 100%;
    height: calc(100% - 100px);
}

#sidebar-wrapper {
    margin-left: 0px;
		padding-left: 10px;
    left: 0px;
    width: 255px;
    background: #D2D7DF; /* #9999A1, D2D7DF*/
    position: absolute;
    color:  #353535;
    height: calc(100% - 100px);
    overflow-y: auto;
    z-index: 1000;
}

.sidebar-brand{
	font-weight: bold;
}

.attribute-type {
	font-size: 19px;
}

.sidebar-nav {
    position: absolute;
    top: 0;
    width: 240px;
    margin: 0;
    padding: 0;
    list-style: none;
}

.form-control {
	width : 220px;
}

.ng-valid[required], .ng-valid.required  {
    border-left: 5px solid #42A948; /* green */
}
.ng-invalid:not(form)  {
    border-left: 5px solid #a94442; /* red */
}


#the-flowchart {
	width: calc(100%);
	height: calc(100%);
	background: #FCFCFC;
}

#flow-chart-container{
	width: calc(100% - 255px);;
	left: 255px;
	height: calc(100% - 40px);
	position: relative;

}

.zoomInButton{
	width: 80px;
	height: 80px;
	right: 160px;
	bottom: 60px;
	position: absolute;
	z-index: 1;
	border-radius: 50%;
	font-size: 50px;
	border-color: #000;
	background: #F5F5F5;
}

.zoomInButton:hover{
	background: #d9d9d9;
}



.zoomOutButton{
	width: 80px;
	height: 80px;
	right: 60px;
	bottom: 60px;
	position: absolute;
	z-index: 1;
	border-radius: 50%;
	font-size: 50px;
	border-color: #000;
	background: #F5F5F5;
}

.zoomOutButton:hover{
	background: #d9d9d9;
}

.excelDownloadButton {
	position: absolute;
	z-index: 1;
	background-color: #39ac39;
	opacity: 0.5;
	right: 10px;
	bottom: 0px;
	width: 280px;
	font-size: 24px;
	color: white;
	font-weight: bold;
	margin-bottom: 6px;
}

.excelDownloadButton:hover{
	background-color: #339933;
}

.excelIcon{
	padding-right: 9px;
}

.dropdown {
	position: relative;
	float: left;
	padding-left: 0px;
}


.group-icon{
	padding-left: 12px;
}

.dropdown-content {
	margin-top: 7px;
	position: absolute;
  min-width: 160px;
	text-align: left;
	z-index: 1;
	background-color: white;
	border-radius: 5px;
	display: none;
}

.dropdown-content div {
	display: block;
	float: none;
	color: black;
	padding: 12px;
	margin-top: 3px;
	margin-bottom: 3px;
	text-align: left;
}

.dropdown-content div:hover {
	background-color: #a6a6a6;
}


#file-upload {
    display: none;
}

.dictionary-upload {
    border: 1px solid #ccc;
    /*display: inline-block;*/
    padding: 0px 16px;
    cursor: pointer;
		background-color: #39ac39;
		color: white;
		font-weight: bold;
		font-size: 22px;
}

<<<<<<< HEAD

.checkBox{
	display: inline-block;
}


.languageLabel{
	font-size: 20px;
=======
.dictionary-upload:hover{
		background-color: #339933;
}


#result-table {
		width: calc(100%);
		height: calc(100%);
		font-family: arial, sans-serif;
		border-collapse: collapse;
		display: inline-block;
}

#result-table td, #result-table th {
		font-size: 16px;
		border: 1.5px solid #dddddd;
		border-left: 0px;
		text-align: left;
		padding: 8px;
		overflow: hidden;
		text-overflow: ellipsis;
		white-space: nowrap;
}



.resultRow:nth-child(even) {
		background-color: #dddddd;
}

.resultRow:hover{
	background-color: #fff5cc;
}

.result-attribute-title{
	background-color:  #b3b3ff;
}

#result-table-bar{
	width: calc(100%);
	/*margin-left: 240px;*/
	height: 0px;
	overflow-y: auto;
	overflow-x: auto;
	background-color: #ebfaeb;
	display: none;
	position: absolute;
}

#result-bar-title{
	background-color: #4d79ff;
	color: white;
	width: calc(100%);
	height: 40px;
	font-size: 25px;
	padding-left: 10px;
	/*margin-left: 240px;*/
	cursor: pointer;
	vertical-align: middle;
}

#result-bar-title:hover{
	background-color: #1a53ff;
}


#ngrip {
    top: -5px;
    width: 100%;
    height: 10px;
		position: absolute;
		cursor: ns-resize;
}

#result-container {
    position:relative;
		margin-left: 255px;
		width: calc(100% - 255px);
		z-index: 100;
>>>>>>> 6f2d2248
}<|MERGE_RESOLUTION|>--- conflicted
+++ resolved
@@ -226,8 +226,6 @@
 		font-size: 22px;
 }
 
-<<<<<<< HEAD
-
 .checkBox{
 	display: inline-block;
 }
@@ -235,7 +233,7 @@
 
 .languageLabel{
 	font-size: 20px;
-=======
+
 .dictionary-upload:hover{
 		background-color: #339933;
 }
@@ -315,5 +313,4 @@
 		margin-left: 255px;
 		width: calc(100% - 255px);
 		z-index: 100;
->>>>>>> 6f2d2248
 }