<div id="sidebar-wrapper">

    <div>
        <h3 *ngIf="attributes.length === 0" class="sidebar-brand">Edit Operator</h3>
        <h3 *ngIf="attributes.length !== 0" class="sidebar-brand">{{operator}}</h3>
        <form [hidden]="attributes.length === 0" #editOperatorForm="ngForm">
            <div class="form-group" *ngFor="let attribute of attributes">
                <label *ngIf="checkInHidden(attribute) === -1" for="{{attribute}}" class="attribute-type">{{humanize(attribute)}}</label>

                <select *ngIf="attribute === 'nlpEntityType'" class="form-control" id="{{attribute}}" required  [(ngModel)]="data.properties.attributes[attribute]" (ngModelChange)="onFormChange(attribute)" name="{{attribute}}" #{{attribute}}="ngModel">
                  <option *ngFor="let nlp of nlpEntityList" [value] = "nlp">{{nlp}}</option>
                </select>
                <select *ngIf="attribute === 'splitType'" class="form-control" id="{{attribute}}" required  [(ngModel)]="data.properties.attributes[attribute]" (ngModelChange)="onFormChange(attribute)" name="{{attribute}}" #{{attribute}}="ngModel">
                  <option *ngFor="let split of regexSplitList" [value] = "split">{{split}}</option>
                </select>
                <select *ngIf="attribute === 'sampleType'" class="form-control" id="{{attribute}}" required  [(ngModel)]="data.properties.attributes[attribute]" (ngModelChange)="onFormChange(attribute)" name="{{attribute}}" #{{attribute}}="ngModel">
                  <option *ngFor="let sample of samplerList" [value] = "sample">{{sample}}</option>
                </select>
                <select *ngIf="attribute === 'comparisonType'" class="form-control" id="{{attribute}}" required  [(ngModel)]="data.properties.attributes[attribute]" (ngModelChange)="onFormChange(attribute)" name="{{attribute}}" #{{attribute}}="ngModel">
                  <option *ngFor="let compare of compareList" [value] = "compare">{{compare}}</option>
                </select>
                <select *ngIf="attribute === 'aggregationType'" class="form-control" id="{{attribute}}" required  [(ngModel)]="data.properties.attributes[attribute]" (ngModelChange)="onFormChange(attribute)" name="{{attribute}}" #{{attribute}}="ngModel">
                  <option *ngFor="let agg of aggregationList" [value] = "agg">{{agg}}</option>
                </select>

                <div *ngIf="attribute === 'attributes'">
                    <select class="form-control" name="{{attribute}}+Selector" [(ngModel)]="selectedAttributeMulti" (ngModelChange)="attributeAdded('multi')">
                        <option selected hidden value="">Select attributes</option>
                        <option *ngFor="let attribute of attributeItems" [value] = "attribute">{{attribute}}</option>
                    </select>
                    <input class="form-control" id="{{attribute}}" placeholder="Enter attributes" [ngModel]="selectedAttributesList.toString()" (ngModelChange)="manuallyAdded($event)" name="{{attribute}}" #{{attribute}}="ngModel">
                </div>
<<<<<<< HEAD

                <div *ngIf="attribute === 'dictionaryEntries'">
                    <!--TDOO: Build a selection list and input area for DictionaryEntries -->
                    <select class="form-control">
                        <option selected hidden value="">Select Dictionary</option>
                    </select>
                    <!--<input>-->
=======
                
                <div *ngIf="attribute === 'attribute'">
                    <select class="form-control" name="{{attribute}}+Selector" [(ngModel)]="selectedAttributeSingle" (ngModelChange)="attributeAdded('single')">
                        <option selected hidden value="">Select attributes</option>
                        <option *ngFor="let attribute of attributeItems" [value] = "attribute">{{attribute}}</option>
                    </select>
                    <input class="form-control" id="{{attribute}}" placeholder="Enter attributes" [(ngModel)]="data.properties.attributes[attribute]" (ngModelChange)="onFormChange(attribute)" name="{{attribute}}" #{{attribute}}="ngModel">
>>>>>>> 6c2a7d89
                </div>

                <select *ngIf="attribute === 'tableName'" class="form-control" id="{{attribute}}" [(ngModel)]="data.properties.attributes[attribute]" (ngModelChange)="getAttributesForTable($event)" name="{{attribute}}" #{{attribute}}="ngModel">
                    <option selected hidden value="">Select table</option>
                    <option *ngFor="let tableName of tableNameItems" [value] = "tableName">{{tableName}}</option>
                </select>

                <input *ngIf="checkInSelector(attribute) === -1" [(ngModel)]="data.properties.attributes[attribute]" (ngModelChange)="onFormChange(attribute)" name="{{attribute}}" type="text" class="form-control" id="{{attribute}}" value="{{data.properties.attributes[attribute]}}" #{{attribute}}="ngModel" required>
            </div>
            <div *ngIf="!checkOperatorNameIsUploadDict()">
                <button type="button" class="btn btn-default" (click) = "onDelete()">Delete</button>
            </div>
        </form>
    </div>

</div>



<modal #MyModal>
	<modal-header>
		<h3>Result</h3>
	</modal-header>
	<modal-body class="search-result">
    <div id="elem"></div>
	</modal-body>
	<modal-footer>
		<button type="button" (click)="ModalClose()" class="btn btn-default navbar-btn">X</button>
	</modal-footer>
<modal><|MERGE_RESOLUTION|>--- conflicted
+++ resolved
@@ -30,23 +30,19 @@
                     </select>
                     <input class="form-control" id="{{attribute}}" placeholder="Enter attributes" [ngModel]="selectedAttributesList.toString()" (ngModelChange)="manuallyAdded($event)" name="{{attribute}}" #{{attribute}}="ngModel">
                 </div>
-<<<<<<< HEAD
-
                 <div *ngIf="attribute === 'dictionaryEntries'">
                     <!--TDOO: Build a selection list and input area for DictionaryEntries -->
                     <select class="form-control">
                         <option selected hidden value="">Select Dictionary</option>
                     </select>
                     <!--<input>-->
-=======
-                
+                </div>
                 <div *ngIf="attribute === 'attribute'">
                     <select class="form-control" name="{{attribute}}+Selector" [(ngModel)]="selectedAttributeSingle" (ngModelChange)="attributeAdded('single')">
                         <option selected hidden value="">Select attributes</option>
                         <option *ngFor="let attribute of attributeItems" [value] = "attribute">{{attribute}}</option>
                     </select>
                     <input class="form-control" id="{{attribute}}" placeholder="Enter attributes" [(ngModel)]="data.properties.attributes[attribute]" (ngModelChange)="onFormChange(attribute)" name="{{attribute}}" #{{attribute}}="ngModel">
->>>>>>> 6c2a7d89
                 </div>
 
                 <select *ngIf="attribute === 'tableName'" class="form-control" id="{{attribute}}" [(ngModel)]="data.properties.attributes[attribute]" (ngModelChange)="getAttributesForTable($event)" name="{{attribute}}" #{{attribute}}="ngModel">
