package edu.uci.ics.textdb.exp.common;

/**
 * PropertyNameConstants defines the key names 
 *   in the JSON representation of each operator.
 * 
 * @author Zuozhi Wang
 *
 */
public class PropertyNameConstants {
    
    private PropertyNameConstants() {};
    
    // common property names
    public static final String ATTRIBUTE_NAMES = "attributes";
    public static final String LUCENE_ANALYZER_STRING = "lucene_analzer";
    public static final String SPAN_LIST_NAME = "span_list_name";
    public static final String TABLE_NAME = "data_source";
    public static final String LIMIT = "limit";
    public static final String OFFSET = "offset";
    
    // related to keyword matcher
    public static final String KEYWORD_QUERY = "query";
    public static final String KEYWORD_MATCHING_TYPE = "matching_type";
    
    // related to dictionary matcher
    public static final String DICTIONARY = "dictionary";
    
    // related to regex matcher
    public static final String REGEX_QUERY = "regex";
    
    // related to fuzzy token matcher
    public static final String FUZZY_TOKEN_QUERY = "query";
    
<<<<<<< HEAD
    // related to regex splitter
    public static final String SPLIT_ATTRIBUTE = "splitAttribute";
    public static final String SPLIT_TYPE = "splitType";
    public static final String SPLIT_REGEX = "splitRegex";

=======
 // related to sampler
    public static final String SAMPLE_SIZE = "sample_size";
    public static final String SAMPLE_TYPE = "sample_type";
    
>>>>>>> f59126d0
}<|MERGE_RESOLUTION|>--- conflicted
+++ resolved
@@ -32,16 +32,13 @@
     // related to fuzzy token matcher
     public static final String FUZZY_TOKEN_QUERY = "query";
     
-<<<<<<< HEAD
     // related to regex splitter
     public static final String SPLIT_ATTRIBUTE = "splitAttribute";
     public static final String SPLIT_TYPE = "splitType";
     public static final String SPLIT_REGEX = "splitRegex";
 
-=======
- // related to sampler
+    // related to sampler
     public static final String SAMPLE_SIZE = "sample_size";
     public static final String SAMPLE_TYPE = "sample_type";
     
->>>>>>> f59126d0
 }