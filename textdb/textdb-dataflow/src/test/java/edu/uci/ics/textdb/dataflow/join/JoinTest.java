--- conflicted
+++ resolved
@@ -1953,14 +1953,10 @@
         Attribute idAttr = attributeList.get(0);
         Attribute reviewAttr = attributeList.get(4);
 
-<<<<<<< HEAD
         IJoinPredicate joinDistancePredicate = new JoinDistancePredicate(
                 idAttr.getFieldName(), reviewAttr.getFieldName(), 90);
-        join = new Join(keywordMatcherOuter, keywordMatcherInner, joinDistancePredicate);
-=======
-        IJoinPredicate joinDistancePredicate = new JoinDistancePredicate(idAttr, reviewAttr, 90);
         join = new Join(keywordSourceOuter, keywordSourceInner, joinDistancePredicate);
->>>>>>> f3d0adcd
+        
         join.setLimit(2);
         join.setOffset(2);
         join.open();
