package edu.uci.ics.textdb.dataflow.fuzzytokenmatcher;

import java.util.ArrayList;
import java.util.Iterator;
import java.util.List;

import edu.uci.ics.textdb.api.common.Attribute;
import edu.uci.ics.textdb.api.common.IField;
/**
 *  @author Parag Saraogi, Varun Bharill
 *  This class takes a predicate as input, constructs the source operator, executes the query
 *  and returns the results iteratively
 */
import edu.uci.ics.textdb.api.common.IPredicate;
import edu.uci.ics.textdb.api.common.ITuple;
import edu.uci.ics.textdb.api.common.Schema;
import edu.uci.ics.textdb.api.dataflow.IOperator;
import edu.uci.ics.textdb.api.dataflow.ISourceOperator;
import edu.uci.ics.textdb.common.constants.SchemaConstants;
import edu.uci.ics.textdb.common.exception.DataFlowException;
import edu.uci.ics.textdb.common.exception.ErrorMessages;
import edu.uci.ics.textdb.common.field.Span;
import edu.uci.ics.textdb.common.field.TextField;
import edu.uci.ics.textdb.common.utils.Utils;
import edu.uci.ics.textdb.dataflow.common.FuzzyTokenPredicate;
import edu.uci.ics.textdb.dataflow.source.IndexBasedSourceOperator;
import edu.uci.ics.textdb.storage.DataReaderPredicate;

public class FuzzyTokenMatcher implements IOperator{
    private final FuzzyTokenPredicate predicate;
    private IOperator inputOperator;
    
    private Schema inputSchema;
    private Schema outputSchema;

	private List<Attribute> attributeList;
    private int threshold;
    private ArrayList<String> queryTokens;
    private int limit;
    private int cursor;
    private int offset;

    public FuzzyTokenMatcher(IPredicate predicate) {
        this.cursor = -1;
        this.limit = Integer.MAX_VALUE;
        this.offset = 0;
        this.predicate = (FuzzyTokenPredicate)predicate;
        DataReaderPredicate dataReaderPredicate = this.predicate.getDataReaderPredicate();
        this.inputOperator = new IndexBasedSourceOperator(dataReaderPredicate);
    }
    
    @Override
    public void open() throws DataFlowException {
    	if (this.inputOperator == null) {
    		throw new DataFlowException(ErrorMessages.INPUT_OPERATOR_NOT_SPECIFIED);
    	}
    	try {
            inputOperator.open();
            attributeList = predicate.getAttributeList();
            threshold = predicate.getThreshold();
            queryTokens = predicate.getQueryTokens();
<<<<<<< HEAD
            inputSchema = inputOperator.getOutputSchema();
            
            if (predicate.getIsSpanInformationAdded() && !inputSchema.containsField(SchemaConstants.SPAN_LIST)) {
=======
            
            inputSchema = inputOperator.getOutputSchema();
            if (! inputSchema.containsField(SchemaConstants.SPAN_LIST)) {
>>>>>>> 50550105
                outputSchema = Utils.createSpanSchema(inputSchema);
            } else {
                outputSchema = inputSchema;
            }
    	} catch (Exception e) {
            e.printStackTrace();
            throw new DataFlowException(e.getMessage(), e);
    	}
    }

    @Override
    public ITuple getNextTuple() throws DataFlowException {
		try {
<<<<<<< HEAD
		    ITuple result = null;
		    
		    while (result == null) {
		        ITuple sourceTuple = inputOperator.getNextTuple();
		        if (sourceTuple == null) {
		            return null;
		        }
		        if (! this.predicate.getIsSpanInformationAdded()) {
		            return sourceTuple;
		        }
		        
                if (! inputSchema.containsField(SchemaConstants.SPAN_LIST)) {
                    sourceTuple = Utils.getSpanTuple(sourceTuple.getFields(), new ArrayList<Span>(), outputSchema);
                }
		        
		        result = processTuple(sourceTuple);
		        
		    }
=======
            if (limit == 0 || cursor >= limit + offset - 1){
                return null;
            }
            ITuple sourceTuple;
            ITuple resultTuple = null;
            while ((sourceTuple = inputOperator.getNextTuple()) != null) {
                if (! this.predicate.getIsSpanInformationAdded()) {
                    return sourceTuple;
                }
                if (! inputSchema.containsField(SchemaConstants.SPAN_LIST)) {
                    sourceTuple = Utils.getSpanTuple(sourceTuple.getFields(), new ArrayList<Span>(), outputSchema);
                }
                resultTuple = computeMatchResult(sourceTuple);
                if (resultTuple != null) {
                    cursor++;
                }
                if (cursor >= offset) {
                    break;
                }
            }
            return resultTuple;
>>>>>>> 50550105

		} catch (Exception e) {
		    e.printStackTrace();
		    throw new DataFlowException(e.getMessage(), e);
		}
    }
    
<<<<<<< HEAD
    private ITuple processTuple(ITuple currentTuple) {
        List<Span> payload = (List<Span>) currentTuple.getField(SchemaConstants.PAYLOAD).getValue(); 
=======
    private ITuple computeMatchResult(ITuple currentTuple) {
        List<Span> payload = (List<Span>) currentTuple.getField(SchemaConstants.SPAN_LIST).getValue(); 
>>>>>>> 50550105
        List<Span> relevantSpans = filterRelevantSpans(payload);
        List<Span> matchResults = new ArrayList<>();
        
        /*The source operator returns spans even for those fields which did not satisfy the threshold criterion.
         *  So if two attributes A,B have 10 and 5 matching tokens, and we set threshold to 10,
         *  the number of spans returned is 15. So we need to filter those 5 spans for attribute B.
        */
        for(int attributeIndex = 0; attributeIndex < attributeList.size(); attributeIndex++) {
            String fieldName = attributeList.get(attributeIndex).getFieldName();
            IField field = currentTuple.getField(fieldName);
            
            List<Span> fieldSpans = new ArrayList<>();
            
            if (field instanceof TextField) {         //Lucene defines Fuzzy Token Matching only for text fields.
                for (Span span : relevantSpans) {
                    if (span.getFieldName().equals(fieldName)) {
                        if (queryTokens.contains(span.getKey())) {
                            fieldSpans.add(span);  
                        }
                    }
                }
            }
            
            if (fieldSpans.size() >= threshold) {
                matchResults.addAll(fieldSpans);
            }

        }
        
        if (matchResults.isEmpty()) {
            return null;
        }
        
        List<Span> spanList = (List<Span>) currentTuple.getField(SchemaConstants.SPAN_LIST).getValue();
        spanList.addAll(matchResults);
        
        return currentTuple;
    }
    
    private List<Span> filterRelevantSpans(List<Span> spanList) {
        List<Span> relevantSpans = new ArrayList<>();
        Iterator<Span> iterator = spanList.iterator();
        while (iterator.hasNext()) {
            Span span  = iterator.next();
            if (predicate.getQueryTokens().contains(span.getKey())) {
                relevantSpans.add(span);
            }
        }
        return relevantSpans;
    }
    

    public void setLimit(int limit){
    	this.limit = limit;
    }
    
    public int getLimit(){
    	return this.limit;
    }
    
    public void setOffset(int offset){
    	this.offset = offset;
    }
    
    public int getOffset(){
    	return this.offset;
    }

    
    @Override
    public void close() throws DataFlowException {
		try {
        	if (inputOperator != null) {
                inputOperator.close();
        	}
		} catch (Exception e) {
			e.printStackTrace();
			throw new DataFlowException(e.getMessage(), e);
		}
    }
    
    public IOperator getInputOperator() {
		return inputOperator;
	}

	public void setInputOperator(ISourceOperator inputOperator) {
		this.inputOperator = inputOperator;
	}

    @Override
    public Schema getOutputSchema() {
        return outputSchema;
    }
}<|MERGE_RESOLUTION|>--- conflicted
+++ resolved
@@ -59,15 +59,9 @@
             attributeList = predicate.getAttributeList();
             threshold = predicate.getThreshold();
             queryTokens = predicate.getQueryTokens();
-<<<<<<< HEAD
+
             inputSchema = inputOperator.getOutputSchema();
-            
-            if (predicate.getIsSpanInformationAdded() && !inputSchema.containsField(SchemaConstants.SPAN_LIST)) {
-=======
-            
-            inputSchema = inputOperator.getOutputSchema();
-            if (! inputSchema.containsField(SchemaConstants.SPAN_LIST)) {
->>>>>>> 50550105
+            if (predicate.getIsSpanInformationAdded() && ! inputSchema.containsField(SchemaConstants.SPAN_LIST)) {
                 outputSchema = Utils.createSpanSchema(inputSchema);
             } else {
                 outputSchema = inputSchema;
@@ -81,26 +75,6 @@
     @Override
     public ITuple getNextTuple() throws DataFlowException {
 		try {
-<<<<<<< HEAD
-		    ITuple result = null;
-		    
-		    while (result == null) {
-		        ITuple sourceTuple = inputOperator.getNextTuple();
-		        if (sourceTuple == null) {
-		            return null;
-		        }
-		        if (! this.predicate.getIsSpanInformationAdded()) {
-		            return sourceTuple;
-		        }
-		        
-                if (! inputSchema.containsField(SchemaConstants.SPAN_LIST)) {
-                    sourceTuple = Utils.getSpanTuple(sourceTuple.getFields(), new ArrayList<Span>(), outputSchema);
-                }
-		        
-		        result = processTuple(sourceTuple);
-		        
-		    }
-=======
             if (limit == 0 || cursor >= limit + offset - 1){
                 return null;
             }
@@ -122,7 +96,6 @@
                 }
             }
             return resultTuple;
->>>>>>> 50550105
 
 		} catch (Exception e) {
 		    e.printStackTrace();
@@ -130,13 +103,9 @@
 		}
     }
     
-<<<<<<< HEAD
-    private ITuple processTuple(ITuple currentTuple) {
+
+    private ITuple computeMatchResult(ITuple currentTuple) {
         List<Span> payload = (List<Span>) currentTuple.getField(SchemaConstants.PAYLOAD).getValue(); 
-=======
-    private ITuple computeMatchResult(ITuple currentTuple) {
-        List<Span> payload = (List<Span>) currentTuple.getField(SchemaConstants.SPAN_LIST).getValue(); 
->>>>>>> 50550105
         List<Span> relevantSpans = filterRelevantSpans(payload);
         List<Span> matchResults = new ArrayList<>();
         
